#!/usr/bin/python
# -*- coding: utf-8 -*-
##
# __init__.py: Root of Qinfer package.
##
# © 2012 Chris Ferrie (csferrie@gmail.com) and
#        Christopher E. Granade (cgranade@gmail.com)
#     
# This file is a part of the Qinfer project.
# Licensed under the AGPL version 3.
##
# This program is free software: you can redistribute it and/or modify
# it under the terms of the GNU Affero General Public License as published by
# the Free Software Foundation, either version 3 of the License, or
# (at your option) any later version.
#
# This program is distributed in the hope that it will be useful,
# but WITHOUT ANY WARRANTY; without even the implied warranty of
# MERCHANTABILITY or FITNESS FOR A PARTICULAR PURPOSE.  See the
# GNU Affero General Public License for more details.
#
# You should have received a copy of the GNU Affero General Public License
# along with this program.  If not, see <http://www.gnu.org/licenses/>.
##

## VERSION METADATA ###########################################################
# In keeping with PEP-396, we define a version number of the form
# {major}.{minor}[.{postrelease}]{prerelease-tag}

__version__ = '1.0a1'

## IMPORTS ####################################################################
# These imports control what is made available by importing qinfer itself.

from _exceptions import *

<<<<<<< HEAD
from qinfer.test_models import *
from qinfer.score import *
from qinfer.rb import *
=======
from qinfer.gpu_models import *
from qinfer.perf_testing import *
from qinfer.expdesign import *
from qinfer.test_models import *
from qinfer.distributions import *
from qinfer.abstract_model import *
from qinfer.parallel import *
>>>>>>> b0d0e232
<|MERGE_RESOLUTION|>--- conflicted
+++ resolved
@@ -34,11 +34,6 @@
 
 from _exceptions import *
 
-<<<<<<< HEAD
-from qinfer.test_models import *
-from qinfer.score import *
-from qinfer.rb import *
-=======
 from qinfer.gpu_models import *
 from qinfer.perf_testing import *
 from qinfer.expdesign import *
@@ -46,4 +41,5 @@
 from qinfer.distributions import *
 from qinfer.abstract_model import *
 from qinfer.parallel import *
->>>>>>> b0d0e232
+from qinfer.score import *
+from qinfer.rb import *
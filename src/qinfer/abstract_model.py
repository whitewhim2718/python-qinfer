--- conflicted
+++ resolved
@@ -96,6 +96,8 @@
             #otherwise initialize all outcomes to zero at start
             self._outcome_weights = np.ones(None,self.outcomes_dtype)
 
+        self._always_resample_outcomes = always_resample_outcomes
+        self.needs_outcome_resample = True
         # Initialize a default scale matrix.
         self._Q = np.ones((self.n_modelparams,))
         
@@ -123,8 +125,19 @@
         the lifetime of a Model instance.
         """
         pass
+
             
     ## CONCRETE PROPERTIES ##
+    @property
+    def always_resample_outcomes(self):
+        """
+        Return ``True`` if the ``always_resample_outcomes`` flag was set during
+        model initialization. Determines if the outcomes should be resampled with 
+        every call of :func:`~abstract_model.Model.outcomes`
+        :rtype: bool
+
+        """
+        return self._always_resample_outcomes
     
     @property
     def is_outcomes_constant(self):
@@ -200,6 +213,27 @@
         model, formatted as LaTeX strings.
         """
         return list(map("x_{{{}}}".format, range(self.n_modelparams)))
+
+    @property
+    def needs_outcome_resample(self):
+        """
+        Determines whether the outcomes needs to be resampled during call 
+        to :func:`~abstract_model.Model.outcomes`
+        .
+        :return: Resampling state 
+        :rtype: bool 
+        """
+        return self._needs_outcome_resample
+
+    @needs_outcome_resample.setter
+    def needs_outcome_resample(self, needs_outcome_resample):
+        """
+        Set outcome resampling flag.
+
+        :param bool needs_outcome_resample: Whether to resample or not in call 
+        to :func:`~abstract_model.Model.outcomes`.
+        """
+        self._needs_outcome_resample = needs_outcome_resample
 
     @property
     def allow_identical_outcomes(self):
@@ -432,6 +466,8 @@
         """
         For each given expparam, randomly samples outcomes marginalized 
         over the distribution defined by the weights and modelparams.
+        Only returns new outcomes if ``needs_outcome_resample``,``resample``, or ``self.always_resample_outcomes`` 
+        is ``True``, otherwise returns the cached values.
 
         :param np.ndarray weights: Set of weights with a weight
             corresponding to every modelparam. 
@@ -473,7 +509,7 @@
             # how many of each outcome we ended up with to correctly weight them. This step 
             # can likely be skipped for models with continuous output.
             
-            outcome_weights.append(np.ones((n_outcomes), dtype='float64') / n_outcomes)
+            outcome_weights.append(np.ones((n_outcomes,1), dtype='float64') / n_outcomes)
 
             #below can't be used as is, because we must associate outcome samples with model 
             # parameters
@@ -490,6 +526,46 @@
         self._outcomes = outcomes 
         self._outcome_weights = outcome_weights
         self._outcome_sample_points = outcome_sample_points
+
+        self.needs_outcome_resample = False
+
+    def outcomes(self, weights, modelparams, expparams, resample=False):
+        """
+        For each given expparam, randomly samples outcomes marginalized 
+        over the distribution defined by the weights and modelparams.
+        Only returns new outcomes if ``needs_outcome_resample``,``resample``, or ``self.always_resample_outcomes`` 
+        is ``True``, otherwise returns the cached values.
+
+        :param np.ndarray weights: Set of weights with a weight
+            corresponding to every modelparam. 
+        :param np.ndarray modelparams: Set of model parameters (particles).
+        :param np.ndarray expparams: An experiment parameter array describing
+            the experiments that outcomes should be sampled for.
+        :param bool resample: Force resampling of outcomes and weights.
+
+        :return (list, np.ndarray): A pair of outcomes ``(outcome_weights, outcomes)`` where 
+        ``outcomes`` is list of ``np.ndarrays`` of type ``outcomes_dtype`` corresponding to 
+        outcomes of ``expparam``, and where ``outcome_weights`` is a list of ``np.ndarrays`` 
+        specifying corresponding weights of each outcome.
+
+
+        Note: that the idea of outcome weights exists for two reasons: 1) to be
+        compatible with ``FiniteOutcomeModel``, where it is possible to enumerate 
+        all possible outcomes, in which case the weights are related 
+        to the likelihood conditional on a particle, and 2) for efficiency in the 
+        case where some of the same outcomes will be output many times, so that 
+        the return value can contain each of these outcomes only once, but with 
+        a higher weight.
+
+        Note: The outcomes and outcome weights can be used to compute generic 
+        quantities which are averaged over data being marginalized over 
+        a distribution of model parameters. See ``~qinfer.SMCUpdater.bayes_risk()` 
+        as an example.
+        """
+        if self.needs_outcome_resample or resample or self.always_resample_outcomes:
+            self._resample_outcomes(weights, modelparams, expparams)
+
+        return self._outcome_weights,self._outcome_sample_points,self._outcomes
 
         
 class LinearCostModelMixin(Model):
@@ -578,25 +654,8 @@
                 randnum = np.random.random((repeat, 1, modelparams.shape[0]))
                 outcomes[:, :, idx_experiment] = all_outcomes[np.argmax(cdf > randnum, axis=1)]
                 
-<<<<<<< HEAD
         return outcomes[0, 0, 0] if repeat == 1 and expparams.shape[0] == 1 and modelparams.shape[0] == 1 else outcomes
                 
-=======
-        return (outcomes[0, 0, 0] if repeat == 1 and expparams.shape[0] == 1 and modelparams.shape[0] == 1 else outcomes
-                ).astype(self.outcomes_dtype)
-    
-    def outcomes(self, weights, modelparams, expparams, resample=False):
-        if len(expparams.shape) ==1:
-            expparams = expparams[np.newaxis,:] 
-
-        outcomes = []
-
-        for x in expparams:
-            out = np.arange(self.n_outcomes(x))
-            outcomes.append(out)
-
-        return outcomes
->>>>>>> a291977e
     ## STATIC METHODS ##
     # These methods are provided as a convienence to make it easier to write
     # simple models.
@@ -697,6 +756,7 @@
             
                 outcomes = np.arange(n_o)
                 scores, L = self.score(outcomes, modelparams, experiment, return_L=True)
+                
                 fisher[:, :, :, idx_experiment] = np.einsum("ome,iome,jome->ijme",
                     L, scores, scores
                 )

#!/usr/bin/python
# -*- coding: utf-8 -*-
##
# abstract_model.py: Abstract interfaces for models with different levels of
#     functionality.
##
# © 2012 Chris Ferrie (csferrie@gmail.com) and
#        Christopher E. Granade (cgranade@gmail.com)
#     
# This file is a part of the Qinfer project.
# Licensed under the AGPL version 3.
##
# This program is free software: you can redistribute it and/or modify
# it under the terms of the GNU Affero General Public License as published by
# the Free Software Foundation, either version 3 of the License, or
# (at your option) any later version.
#
# This program is distributed in the hope that it will be useful,
# but WITHOUT ANY WARRANTY; without even the implied warranty of
# MERCHANTABILITY or FITNESS FOR A PARTICULAR PURPOSE.  See the
# GNU Affero General Public License for more details.
#
# You should have received a copy of the GNU Affero General Public License
# along with this program.  If not, see <http://www.gnu.org/licenses/>.
##

## FEATURES ##################################################################

from __future__ import absolute_import
from __future__ import division, unicode_literals

## EXPORTS ###################################################################

__all__ = [
    'Simulatable',
    'Model',
    'DifferentiableModel'
]

## IMPORTS ###################################################################

from builtins import range, map
from future.utils import with_metaclass

import abc
    # Python standard library package for specifying abstract classes.
import numpy as np
    
## CLASSES ###################################################################

class Simulatable(with_metaclass(abc.ABCMeta, object)):

    # TODO: docstring!
    
    def __init__(self):
        self._sim_count = 0
        
        # Initialize a default scale matrix.
        self._Q = np.ones((self.n_modelparams,))
        
    ## ABSTRACT PROPERTIES ##
    
    @abc.abstractproperty
    def n_modelparams(self):
        """
        Returns the number of real model parameters admitted by this model.
        
        This property is assumed by inference engines to be constant for
        the lifetime of a :class:`Simulatable` instance.
        """
        pass
        
    @abc.abstractproperty
    def expparams_dtype(self):
        """
        Returns the dtype of an experiment parameter array. For a
        model with single-parameter control, this will likely be a scalar dtype,
        such as ``"float64"``. More generally, this can be an example of a
        record type, such as ``[('time', 'float64'), ('axis', 'uint8')]``.
        
        This property is assumed by inference engines to be constant for
        the lifetime of a Model instance.
        """
        pass
        
    ## CONCRETE PROPERTIES ##
    
    @property
    def is_n_outcomes_constant(self):
        """
        Returns ``True`` if and only if the number of outcomes for each
        experiment is independent of the experiment being performed.
        
        This property is assumed by inference engines to be constant for
        the lifetime of a Simulatable instance.
        """
        return False

    @property
    def model_chain(self):
        """
        Returns a tuple of models upon which this model is based,
        such that properties and methods of underlying models for
        models that decorate other models can be accessed. For a
        standalone model, this is always the empty tuple.
        """
        return ()

    @property
    def base_model(self):
        """
        Returns the most basic model that this model depends on.
        For standalone models, this property satisfies ``model.base_model is model``.
        """
        return self

    @property
    def underlying_model(self):
        """
        Returns the model that this model is based on (decorates)
        if such a model exists, or ``None`` if this model is
        independent.
        """
        return self.model_chain[-1] if self.model_chain else None
    
    @property
    def sim_count(self):
        return self._sim_count
        
    @property
    def Q(self):
        r"""
        Returns the diagonal of the scale matrix :math:`\matr{Q}` that
        relates the scales of each of the model parameters. In particular,
        the quadratic loss for this Simulatable is defined as:
        
        .. math::
            L_{\matr{Q}}(\vec{x}, \hat{\vec{x}}) = (\vec{x} - \hat{\vec{x}})^\T \matr{Q} (\vec{x} - \hat{\vec{x}})
            
        If a subclass does not explicitly define the scale matrix, it is taken
        to be the identity matrix of appropriate dimension.
        
        :return: The diagonal elements of :math:`\matr{Q}`.
        :rtype: :class:`~numpy.ndarray` of shape ``(n_modelparams, )``.
        """
        return self._Q
        
    @property
    def modelparam_names(self):
        """
        Returns the names of the various model parameters admitted by this
        model, formatted as LaTeX strings.
        """
        return list(map("x_{{{}}}".format, range(self.n_modelparams)))

    ## CONCRETE METHODS ##

    def _repr_html_(self, suppress_base=False):
<<<<<<< HEAD
        s = r"""
            <strong>{type.__name__}</strong> at 0x{id:0x}: {n_mp} model parameters
=======
        s = ur"""
            <strong>{type.__name__}</strong> at 0x{id:0x}: {n_mp} model parameter{plural}
>>>>>>> ccfb4570
        """.format(
            id=id(self), type=type(self),
            n_mp=self.n_modelparams,
            plural="" if self.n_modelparams == 1 else "s"
        )
        if not suppress_base and self.model_chain:
            s += r"""<br>
            <p>Model chain:</p>
            <ul>{}
            </ul>
<<<<<<< HEAD
            """.format(r"\n".join(
=======
            """.format(u"\n".join(
>>>>>>> ccfb4570
                u"<li>{}</li>".format(model._repr_html_(suppress_base=True))
                for model in reversed(self.model_chain)
            ))
        return s
    
    ## ABSTRACT METHODS ##
    
    @abc.abstractmethod
    def n_outcomes(self, expparams):
        """
        Returns an array of dtype ``uint`` describing the number of outcomes
        for each experiment specified by ``expparams``.
        
        :param numpy.ndarray expparams: Array of experimental parameters. This
            array must be of dtype agreeing with the ``expparams_dtype``
            property.
        """
        pass
    
    @abc.abstractmethod
    def are_models_valid(self, modelparams):
        """
        Given a shape ``(n_models, n_modelparams)`` array of model parameters,
        returns a boolean array of shape ``(n_models)`` specifying whether
        each set of model parameters represents is valid under this model.
        """
        pass
        
    @abc.abstractmethod
    def simulate_experiment(self, modelparams, expparams, repeat=1):
        # TODO: document
        self._sim_count += modelparams.shape[0] * expparams.shape[0] * repeat
        
    ## CONCRETE METHODS ##
    
    def clear_cache(self):
        """
        Tells the model to clear any internal caches used in computing
        likelihoods and drawing samples. Calling this method should not cause
        any different results, but should only affect performance.
        """
        # By default, no cache to clear.
        pass
    
    def experiment_cost(self, expparams):
        """
        Given an array of experimental parameters, returns the cost associated
        with performing each experiment. By default, this cost is constant
        (one) for every experiment.
        
        :param expparams: An array of experimental parameters for which the cost
            is to be evaluated.
        :type expparams: :class:`~numpy.ndarray` of ``dtype`` given by
            :attr:`~Simulatable.expparams_dtype`
        :return: An array of costs corresponding to the specified experiments.
        :rtype: :class:`~numpy.ndarray` of ``dtype`` ``float`` and of the
            same shape as ``expparams``.
        """
        return np.ones(expparams.shape)
        
    def distance(self, a, b):
        r"""
        Gives the distance between two model parameter vectors :math:`\vec{a}` and
        :math:`\vec{b}`. By default, this is the vector 1-norm of the difference
        :math:`\mathbf{Q} (\vec{a} - \vec{b})` rescaled by
        :attr:`~Simulatable.Q`.
        
        :param np.ndarray a: Array of model parameter vectors having shape
            ``(n_models, n_modelparams)``.
        :param np.ndarray b: Array of model parameters to compare to, having
            the same shape as ``a``.
        :return: An array ``d`` of distances ``d[i]`` between ``a[i, :]`` and
            ``b[i, :]``.
        """
        
        return np.apply_along_axis(
            lambda vec: np.linalg.norm(vec, 1),
            1,
            self.Q * (a - b)
        )
        
    def update_timestep(self, modelparams, expparams):
        r"""
        Returns a set of model parameter vectors that is the update of an
        input set of model parameter vectors, such that the new models are
        conditioned on a particular experiment having been performed.
        By default, this is the trivial function
        :math:`\vec{x}(t_{k+1}) = \vec{x}(t_k)`.
        
        :param np.ndarray modelparams: Set of model parameter vectors to be
            updated.
        :param np.ndarray expparams: An experiment parameter array describing
            the experiment that was just performed.
        
        :return np.ndarray: Array of shape
            ``(n_models, n_modelparams, n_experiments)`` describing the update
            of each model according to each experiment.
        """
        return modelparams[:, :, np.newaxis]

    def canonicalize(self, modelparams):
        r"""
        Returns a canonical set of model parameters corresponding to a given
        possibly non-canonical set. This is used for models in which there
        exist model parameters :math:`\vec{x}_i` and :\math:`\vec{x}_j` such
        that

        .. math::

            \Pr(d | \vec{x}_i; \vec{e}) = \Pr(d | \vec{x}_j; \vec{e})

        for all outcomes :math:`d` and experiments :math:`\vec{e}`. For
        models admitting such an ambiguity, this
        method should then be overridden to return a consistent choice
        out of such vectors, hence avoiding supurious model degeneracies.

        Note that, by default, :class:`~qinfer.smc.SMCUpdater` will *not*
        call this method.
        """
        return modelparams
        
        
class LinearCostModelMixin(Simulatable):
    # FIXME: move this mixin to a new module.
    # TODO: test this mixin.
    """
    This mixin implements :meth:`Simulatable.experiment_cost` by setting the
    cost of an experiment equal to the value of a given field of each
    ``expparams`` element (by default, ``t``).
    """
    _field = "t"
    
    def experiment_cost(self, expparams):
        return expparams[self._field]

class Model(Simulatable):
    # TODO: now that Model is a subclass of Simulatable, Model may no longer
    #       be the best name. Maybe rename to SimulatableModel and
    #       ExplicitModel?
    
    ## INITIALIZERS ##
    def __init__(self):
        super(Model, self).__init__()
        self._call_count = 0
    
    ## CONCRETE PROPERTIES ##
    
    @property
    def call_count(self):
        # TODO: document
        return self._call_count
    
    ## ABSTRACT METHODS ##
    
    @abc.abstractmethod
    def likelihood(self, outcomes, modelparams, expparams):
        # TODO: document
        
        # Count the number of times the inner-most loop is called.
        self._call_count += outcomes.shape[0] * modelparams.shape[0] * expparams.shape[0]
                
    ## CONCRETE METHODS ##
    # These methods depend on the abstract methods, and thus their behaviors
    # change in each inheriting class.
    
    def is_model_valid(self, modelparams):
        """
        Returns True if and only if the model parameters given are valid for
        this model.
        """
        return self.are_models_valid(modelparams[np.newaxis, :])[0]
    
    def simulate_experiment(self, modelparams, expparams, repeat=1):
        # NOTE: implements abstract method of Simulatable.
        # TODO: document
        
        # Call the superclass simulate_experiment, not recording the result.
        # This is used to count simulation calls.
        super(Model, self).simulate_experiment(modelparams, expparams, repeat)
        
        if self.is_n_outcomes_constant:
            all_outcomes = np.arange(self.n_outcomes(expparams[0, np.newaxis]))
            probabilities = self.likelihood(np.arange(self.n_outcomes(expparams)), modelparams, expparams)
            cdf = np.cumsum(probabilities,axis=0)
            randnum = np.random.random((repeat, 1, modelparams.shape[0], expparams.shape[0]))
            outcomes = np.argmax(cdf > randnum, axis=1)
        else:
            # Loop over each experiment, sadly.
            outcomes = np.empty((repeat, modelparams.shape[0], expparams.shape[0]))
            for idx_experiment, single_expparams in enumerate(expparams[:, np.newaxis]):
                all_outcomes = np.arange(self.n_outcomes(single_expparams))
                
                probabilities = self.likelihood(np.arange(self.n_outcomes(single_expparams)), modelparams, single_expparams)
                cdf = np.cumsum(probabilities, axis=0)[..., 0]
                randnum = np.random.random((repeat, 1, modelparams.shape[0]))
                outcomes[:, :, idx_experiment] = np.argmax(cdf > randnum, axis=1)
                
        return outcomes[0, 0, 0] if repeat == 1 and expparams.shape[0] == 1 and modelparams.shape[0] == 1 else outcomes
                
    ## STATIC METHODS ##
    # These methods are provided as a convienence to make it easier to write
    # simple models.
    
    @staticmethod
    def pr0_to_likelihood_array(outcomes, pr0):
        """
        Assuming a two-outcome measurement with probabilities given by the
        array ``pr0``, returns an array of the form expected to be returned by
        ``likelihood`` method.
        
        :param numpy.ndarray outcomes: Array of integers indexing outcomes.
        :param numpy.ndarray pr0: Array of shape ``(n_models, n_experiments)``
            describing the probability of obtaining outcome ``0`` from each
            set of model parameters and experiment parameters.
        """
        pr0 = pr0[np.newaxis, ...]
        pr1 = 1 - pr0
        
        return np.concatenate([
            pr0 if outcomes[idx] == 0 else pr1
            for idx in range(outcomes.shape[0])
            ]) 
        
class DifferentiableModel(with_metaclass(abc.ABCMeta, Model)):
    
    @abc.abstractmethod
    def score(self, outcomes, modelparams, expparams, return_L=False):
        r"""
        Returns the score of this likelihood function, defined as:
        
        .. math::
        
            q(d, \vec{x}; \vec{e}) = \vec{\nabla}_{\vec{x}} \log \Pr(d | \vec{x}; \vec{e}).
            
        Calls are represented as a four-index tensor
        ``score[idx_modelparam, idx_outcome, idx_model, idx_experiment]``.
        The left-most index may be suppressed for single-parameter models.
        
        If return_L is True, both `q` and the likelihood `L` are returned as `q, L`.
        """
        pass
        
    def fisher_information(self, modelparams, expparams):
        """
        Returns the covariance of the score taken over possible outcomes,
        known as the Fisher information.
        
        The result is represented as the four-index tensor
        ``fisher[idx_modelparam_i, idx_modelparam_j, idx_model, idx_experiment]``,
        which gives the Fisher information matrix for each model vector
        and each experiment vector.
        
        .. note::
            
            The default implementation of this method calls
            :meth:`~DifferentiableModel.score()` for each possible outcome,
            which can be quite slow. If possible, overriding this method can
            give significant speed advantages.
        """
        
        # TODO: break into two cases, one for constant outcomes, one for
        #       variable. The latter will have to be a loop, which is much
        #       slower.
        #       Here, we sketch the first case.
        # FIXME: completely untested!
        if self.is_n_outcomes_constant:
            outcomes = np.arange(self.n_outcomes(expparams))
            scores, L = self.score(outcomes, modelparams, expparams, return_L=True)
            
            assert len(scores.shape) in (3, 4)
            
            if len(scores.shape) == 3:
                scores = scores[np.newaxis, :, :, :]
            
            # Note that E[score] = 0 by regularity assumptions, so we only
            # need the expectation over the outer product.
            return np.einsum("ome,iome,jome->ijme",
                L, scores, scores
            )
        else:
            # Indexing will be a major pain here, so we need to start
            # by making an empty array, so that index errors will be raised
            # when (not if!) we make mistakes.
            fisher = np.empty((
                self.n_modelparams, self.n_modelparams,
                modelparams.shape[0], expparams.shape[0]
            ))
            
            # Now we loop over experiments, since we cannot vectorize the
            # expectation value over data.
            for idx_experiment, experiment in enumerate(expparams):
                experiment = experiment.reshape((1,))
                n_o = self.n_outcomes(experiment)
            
                outcomes = np.arange(n_o)
                scores, L = self.score(outcomes, modelparams, experiment, return_L=True)
                
                fisher[:, :, :, idx_experiment] = np.einsum("ome,iome,jome->ijme",
                    L, scores, scores
                )
            
            return fisher
            
            <|MERGE_RESOLUTION|>--- conflicted
+++ resolved
@@ -156,13 +156,8 @@
     ## CONCRETE METHODS ##
 
     def _repr_html_(self, suppress_base=False):
-<<<<<<< HEAD
         s = r"""
-            <strong>{type.__name__}</strong> at 0x{id:0x}: {n_mp} model parameters
-=======
-        s = ur"""
             <strong>{type.__name__}</strong> at 0x{id:0x}: {n_mp} model parameter{plural}
->>>>>>> ccfb4570
         """.format(
             id=id(self), type=type(self),
             n_mp=self.n_modelparams,
@@ -173,11 +168,7 @@
             <p>Model chain:</p>
             <ul>{}
             </ul>
-<<<<<<< HEAD
             """.format(r"\n".join(
-=======
-            """.format(u"\n".join(
->>>>>>> ccfb4570
                 u"<li>{}</li>".format(model._repr_html_(suppress_base=True))
                 for model in reversed(self.model_chain)
             ))

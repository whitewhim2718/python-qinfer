--- conflicted
+++ resolved
@@ -52,20 +52,12 @@
 from scipy.stats import binom
 from scipy.special import xlogy, gammaln
 
-<<<<<<< HEAD
-from qinfer.utils import binomial_pdf
+from qinfer.utils import binomial_pdf, multinomial_pdf, sample_multinomial
 from qinfer.abstract_model import Model, FiniteOutcomeModel, DifferentiableModel
 from qinfer._lib import enum # <- TODO: replace with flufl.enum!
 from qinfer.ale import binom_est_error
 from qinfer.domains import IntegerDomain
 from qinfer.utils import safe_shape
-=======
-from qinfer.utils import binomial_pdf, multinomial_pdf, sample_multinomial
-from qinfer.abstract_model import Model, DifferentiableModel
-from qinfer._lib import enum # <- TODO: replace with flufl.enum!
-from qinfer.ale import binom_est_error
-from qinfer.domains import IntegerDomain, MultinomialDomain
->>>>>>> a085064e
 
 ## FUNCTIONS ###################################################################
 
@@ -73,14 +65,11 @@
     # Removes named fields from a structured np array
     return a[ [ name for name in a.dtype.names if name not in fieldnames_to_remove ] ]
 
-<<<<<<< HEAD
 def poisson_pdf(k, mu):
     """
     Probability of k events in a poisson process of expectation mu
     """
     return np.exp(xlogy(k, mu) - gammaln(k + 1) - mu)
-=======
->>>>>>> a085064e
 
 ## CLASSES #####################################################################
 
@@ -159,12 +148,8 @@
 
 PoisonModes = enum.enum("ALE", "MLE")
 
-<<<<<<< HEAD
 class PoisonedModel(DerivedModel, FiniteOutcomeModel):
     # TODO: refactor to use DerivedModel
-=======
-class PoisonedModel(DerivedModel):
->>>>>>> a085064e
     r"""
     FiniteOutcomeModel that simulates sampling error incurred by the MLE or ALE methods of
     reconstructing likelihoods from sample data. The true likelihood given by an
@@ -201,7 +186,7 @@
             self._hedge = hedge if hedge is not None else 0.0
             
     ## METHODS ##
-
+    
     def likelihood(self, outcomes, modelparams, expparams):
         # By calling the superclass implementation, we can consolidate
         # call counting there.
@@ -231,7 +216,7 @@
         Simulates experimental data according to the original (unpoisoned)
         model. Note that this explicitly causes the simulated data and the
         likelihood function to disagree. This is, strictly speaking, a violation
-        of the assumptions made about `~qinfer.abstract_model.FiniteOutcomeModel` subclasses.
+        of the assumptions made about `~qinfer.abstract_model.Model` subclasses.
         This violation is by intention, and allows for testing the robustness
         of inference algorithms against errors in that assumption.
         """
@@ -446,7 +431,7 @@
     def __init__(self, underlying_model):
         super(BinomialModel, self).__init__(underlying_model)
         
-        if not (underlying_model.is_outcomes_constant and underlying_model.domain(None)[0].n_members == 2):
+        if not (underlying_model.is_n_outcomes_constant and underlying_model.n_outcomes(None) == 2):
             raise ValueError("Decorated model must be a two-outcome model.")
         
         if isinstance(underlying_model.expparams_dtype, str):
@@ -470,7 +455,7 @@
         return self._expparams_dtype
     
     @property
-    def is_outcomes_constant(self):
+    def is_n_outcomes_constant(self):
         """
         Returns ``True`` if and only if the number of outcomes for each
         experiment is independent of the experiment being performed.
@@ -496,23 +481,12 @@
     def domain(self, expparams):
         """
         Returns a list of ``Domain``s, one for each input expparam.
-<<<<<<< HEAD
-
-        :param numpy.ndarray expparams:  Array of experimental parameters. This
-            array must be of dtype agreeing with the ``expparams_dtype``
-            property.
-
-        :rtype: list of ``Domain``
-        """
-        return [IntegerDomain(min=0, max=ep['n_meas']) for ep in expparams]
-=======
         :param numpy.ndarray expparams:  Array of experimental parameters. This
             array must be of dtype agreeing with the ``expparams_dtype``
             property.
         :rtype: list of ``Domain``
         """
         return [IntegerDomain(min=0, max=ep['n_meas']) for ep in expparams] 
->>>>>>> a085064e
     
     def are_expparam_dtypes_consistent(self, expparams):
         """
@@ -607,6 +581,14 @@
             self._expparams_scalar = False
             self._expparams_dtype = underlying_model.expparams_dtype + [('n_meas', 'uint')]
 
+        # Demand that the underlying model always has the same number of outcomes
+        # This assumption could in principle be generalized, but not worth the effort now.
+        assert(self.underlying_model.is_n_outcomes_constant)
+        self._underlying_domain = self.underlying_model.domain(None)
+        self._n_sides = self._underlying_domain.n_members
+        # Useful for getting the right type, etc.
+        self._example_domain = MultinomialDomain(n_elements=self.n_sides, n_meas=3) 
+
     ## PROPERTIES ##
     
 
@@ -617,15 +599,10 @@
 
     @property
     def expparams_dtype(self):
-        return self._expparams_dtype
-
-    @property
-    def outcomes_dtype(self):
-        return np.dtype((np.uint32, (self.n_sides,)))
-    
-    
-    @property
-    def is_outcomes_constant(self):
+        return self._expparams_dtype  
+    
+    @property
+    def is_n_outcomes_constant(self):
         """
         Returns ``True`` if and only if the number of outcomes for each
         experiment is independent of the experiment being performed.
@@ -638,32 +615,33 @@
     
     ## METHODS ##
 
-    def n_sides(self, expparams):
-        """
-        Returns an array of dtype ``uint`` describing the number of possible outcomes
-        of the underlying model for each experiment specified by ``expparams``.
+    @property
+    def n_sides(self):
+        """
+        Returns the number of possible outcomes of the underlying model.
+        """
+        return self._n_sides
+
+    @property
+    def underlying_domain(self):
+        """
+        Returns the `Domain` of the underlying model.
+        """
+        return self._underlying_domain
+    
+    def n_outcomes(self, expparams):
+        """
+        Returns an array of dtype ``uint`` describing the number of outcomes
+        for each experiment specified by ``expparams``.
         
         :param numpy.ndarray expparams: Array of experimental parameters. This
             array must be of dtype agreeing with the ``expparams_dtype``
             property.
         """
-        
-        underlying_domains = self.underlying_model.domain(rmfield(expparams, 'n_meas'))
-        return np.array([ud.n_members for ud in underlying_domains])
-    
-    def n_outcomes(self, expparams):
-        """
-        Returns an array of dtype ``uint`` describing the number of outcomes
-        for each experiment specified by ``expparams``.
-        
-        :param numpy.ndarray expparams: Array of experimental parameters. This
-            array must be of dtype agreeing with the ``expparams_dtype``
-            property.
-        """
-        # Equal to the number of possible tuples whose non-negative 
-        # integer entries sum to n_meas.
+        # Standard combinatorial formula equal to the number of 
+        # possible tuples whose non-negative integer entries sum to n_meas.
         n = expparams['n_meas']
-        k = self.n_sides(expparams)
+        k = self.n_sides
         return scipy.special.binom(n + k - 1, k - 1)
 
     def domain(self, expparams):
@@ -678,60 +656,74 @@
         """
         n_sides = self.n_sides(expparams)
         return [
-            MultinomialDomain(n_elements=n_sides[idx_ep], n_meas=ep['n_meas']) 
-                for idx_ep, ep in enumerate(expparams)
+            MultinomialDomain(n_elements=self.n_sides, n_meas=ep['n_meas']) 
+                for ep in expparams
         ]
     
+    def are_expparam_dtypes_consistent(self, expparams):
+        """
+        Returns `True` iff all of the given expparams 
+        correspond to outcome domains with the same dtype.
+        For efficiency, concrete subclasses should override this method 
+        if the result is always `True`.
+
+        :param np.ndarray expparams: Array of expparamms 
+             of type `expparams_dtype`
+        :rtype: `bool`
+        """
+        # The output type is always the same, even though the domain is not.
+        return True
+  
     def likelihood(self, outcomes, modelparams, expparams):
         # By calling the superclass implementation, we can consolidate
         # call counting there.
         super(MultinomialModel, self).likelihood(outcomes, modelparams, expparams)
-        # We can save a wee bit of time by only calculating the likelihoods of outcomes 0,...,d-2
+        
+        # Save a wee bit of time by only calculating the likelihoods of outcomes 0,...,d-2
         prs = self.underlying_model.likelihood(
-            np.arange(self.n_sides - 1, dtype='uint'),
+            self.underlying_domain.values[:-1],
             modelparams,
-            expparams['x'] if self._expparams_scalar else expparams)
-        
-        # TODO: change this to multinomial pdf
-        L = np.concatenate([
-            binomial_pdf(expparams['n_meas'][np.newaxis, :], outcomes[idx], pr1)
-            for idx in range(outcomes.shape[0])
-            ]) 
+            expparams['x'] if self._expparams_scalar else expparams) 
+            # shape (sides-1, n_mps, n_eps)
+        
+        prs = np.tile(prs, (outcomes.shape[0],1,1,1)).transpose((1,0,2,3))
+        # shape (n_outcomes, sides-1, n_mps, n_eps)
+
+        os = self._example_domain.to_regular_array(outcomes)
+        # shape (n_outcomes, sides)
+        os = np.tile(os, (modelparams.shape[0],expparams.shape[0],1,1)).transpose((3,2,0,1))
+        # shape (n_outcomes, sides, n_mps, n_eps)
+
+        L = multinomial_pdf(os, prs) 
         assert not np.any(np.isnan(L))
         return L
 
     def simulate_experiment(self, modelparams, expparams, repeat=1):
-        #TODO: implement this. below was copied from BinomialModel.
-
-        # FIXME: uncommenting causes a slowdown, but we need to call
-        #        to track sim counts.
-        #super(BinomialModel, self).simulate_experiment(modelparams, expparams)
-        
-        # Start by getting the pr(1) for the underlying model.
-        pr1 = self.underlying_model.likelihood(
-            np.array([1], dtype='uint'),
+        super(MultinomialModel, self).simulate_experiment(modelparams, expparams)
+        
+        n_sides = self.n_sides
+        n_mps = modelparams.shape[0]
+        n_eps = expparams.shape[0]
+
+        # Save a wee bit of time by only calculating the likelihoods of outcomes 0,...,d-2
+        prs = np.empty((n_sides,n_mps,n_eps))
+        prs[:-1,...] = self.underlying_model.likelihood(
+            self.underlying_domain.values[:-1],
             modelparams,
-            expparams['x'] if self._expparams_scalar else expparams)
-            
-        dist = binom(
-            expparams['n_meas'].astype('int'), # ← Really, NumPy?
-            pr1[0, :, :]
-        )
-        sample = (
-            (lambda: dist.rvs()[np.newaxis, :, :])
-            if pr1.size != 1 else
-            (lambda: np.array([[[dist.rvs()]]]))
-        )
+            expparams['x'] if self._expparams_scalar else expparams) 
+            # shape (sides, n_mps, n_eps)
+
+
         os = np.concatenate([
-            sample()
-            for idx in range(repeat)
-        ], axis=0)
+            sample_multinomial(n_meas, prs[:,:,idx_n_meas], size=repeat)[np.newaxis,...]
+            for idx_n_meas, n_meas in enumerate(expparams['n_meas'].astype('int'))
+        ]).transpose((3,2,0,1))
+
+        # convert to fancy data type
+        os = self._example_domain.from_regular_array(os)
+
         return os[0,0,0] if os.size == 1 else os
 
-
-    def score(self, outcomes, modelparams, expparams, return_L=False):
-        # TODO: implement
-        pass
         
 class DifferentiableBinomialModel(BinomialModel, DifferentiableModel):
     """
@@ -756,177 +748,6 @@
         )
         return two_outcome_fi * expparams['n_meas']
 
-class MultinomialModel(DerivedModel):
-    """
-    Model representing finite numbers of iid samples from another model with 
-    a fixed and finite number of outcomes,
-    using the multinomial distribution to calculate the new likelihood function.
-    
-    :param qinfer.abstract_model.FiniteOutcomeModel underlying_model: An instance 
-        of a D-outcome model to be decorated by the multinomial distribution. 
-        This underlying model must have ``is_n_outcomes_constant`` as ``True``.
-        
-    Note that a new experimental parameter field ``n_meas`` is added by this
-    model. This parameter field represents how many times a measurement should
-    be made at a given set of experimental parameters. To ensure the correct
-    operation of this model, it is important that the decorated model does not
-    also admit a field with the name ``n_meas``.
-    """
-    
-    ## INITIALIZER ##
-
-    def __init__(self, underlying_model):
-        super(MultinomialModel, self).__init__(underlying_model)
-
-        if isinstance(underlying_model.expparams_dtype, str):
-            # We default to calling the original experiment parameters "x".
-            self._expparams_scalar = True
-            self._expparams_dtype = [('x', underlying_model.expparams_dtype), ('n_meas', 'uint')]
-        else:
-            self._expparams_scalar = False
-            self._expparams_dtype = underlying_model.expparams_dtype + [('n_meas', 'uint')]
-
-        # Demand that the underlying model always has the same number of outcomes
-        # This assumption could in principle be generalized, but not worth the effort now.
-        assert(self.underlying_model.is_n_outcomes_constant)
-        self._underlying_domain = self.underlying_model.domain(None)
-        self._n_sides = self._underlying_domain.n_members
-        # Useful for getting the right type, etc.
-        self._example_domain = MultinomialDomain(n_elements=self.n_sides, n_meas=3) 
-
-    ## PROPERTIES ##
-    
-
-    @property
-    def decorated_model(self):
-        # Provided for backcompat only.
-        return self.underlying_model
-
-    @property
-    def expparams_dtype(self):
-        return self._expparams_dtype  
-    
-    @property
-    def is_n_outcomes_constant(self):
-        """
-        Returns ``True`` if and only if the number of outcomes for each
-        experiment is independent of the experiment being performed.
-        
-        This property is assumed by inference engines to be constant for
-        the lifetime of a Model instance.
-        """
-        # Different values of n_meas result in different numbers of outcomes
-        return False
-
-    @property
-    def n_sides(self):
-        """
-        Returns the number of possible outcomes of the underlying model.
-        """
-        return self._n_sides
-
-    @property
-    def underlying_domain(self):
-        """
-        Returns the `Domain` of the underlying model.
-        """
-        return self._underlying_domain
-    
-    ## METHODS ##
-
-    def n_outcomes(self, expparams):
-        """
-        Returns an array of dtype ``uint`` describing the number of outcomes
-        for each experiment specified by ``expparams``.
-        
-        :param numpy.ndarray expparams: Array of experimental parameters. This
-            array must be of dtype agreeing with the ``expparams_dtype``
-            property.
-        """
-        # Standard combinatorial formula equal to the number of 
-        # possible tuples whose non-negative integer entries sum to n_meas.
-        n = expparams['n_meas']
-        k = self.n_sides
-        return scipy.special.binom(n + k - 1, k - 1)
-
-    def domain(self, expparams):
-        """
-        Returns a list of ``Domain``s, one for each input expparam.
-        :param numpy.ndarray expparams:  Array of experimental parameters. This
-            array must be of dtype agreeing with the ``expparams_dtype``
-            property.
-        :rtype: list of ``Domain``
-        """
-        return [
-            MultinomialDomain(n_elements=self.n_sides, n_meas=ep['n_meas']) 
-                for ep in expparams
-        ]
-    
-    def are_expparam_dtypes_consistent(self, expparams):
-        """
-        Returns `True` iff all of the given expparams 
-        correspond to outcome domains with the same dtype.
-        For efficiency, concrete subclasses should override this method 
-        if the result is always `True`.
-
-        :param np.ndarray expparams: Array of expparamms 
-             of type `expparams_dtype`
-        :rtype: `bool`
-        """
-        # The output type is always the same, even though the domain is not.
-        return True
-  
-    def likelihood(self, outcomes, modelparams, expparams):
-        # By calling the superclass implementation, we can consolidate
-        # call counting there.
-        super(MultinomialModel, self).likelihood(outcomes, modelparams, expparams)
-        
-        # Save a wee bit of time by only calculating the likelihoods of outcomes 0,...,d-2
-        prs = self.underlying_model.likelihood(
-            self.underlying_domain.values[:-1],
-            modelparams,
-            expparams['x'] if self._expparams_scalar else expparams) 
-            # shape (sides-1, n_mps, n_eps)
-        
-        prs = np.tile(prs, (outcomes.shape[0],1,1,1)).transpose((1,0,2,3))
-        # shape (n_outcomes, sides-1, n_mps, n_eps)
-
-        os = self._example_domain.to_regular_array(outcomes)
-        # shape (n_outcomes, sides)
-        os = np.tile(os, (modelparams.shape[0],expparams.shape[0],1,1)).transpose((3,2,0,1))
-        # shape (n_outcomes, sides, n_mps, n_eps)
-
-        L = multinomial_pdf(os, prs) 
-        assert not np.any(np.isnan(L))
-        return L
-
-    def simulate_experiment(self, modelparams, expparams, repeat=1):
-        super(MultinomialModel, self).simulate_experiment(modelparams, expparams)
-        
-        n_sides = self.n_sides
-        n_mps = modelparams.shape[0]
-        n_eps = expparams.shape[0]
-
-        # Save a wee bit of time by only calculating the likelihoods of outcomes 0,...,d-2
-        prs = np.empty((n_sides,n_mps,n_eps))
-        prs[:-1,...] = self.underlying_model.likelihood(
-            self.underlying_domain.values[:-1],
-            modelparams,
-            expparams['x'] if self._expparams_scalar else expparams) 
-            # shape (sides, n_mps, n_eps)
-
-
-        os = np.concatenate([
-            sample_multinomial(n_meas, prs[:,:,idx_n_meas], size=repeat)[np.newaxis,...]
-            for idx_n_meas, n_meas in enumerate(expparams['n_meas'].astype('int'))
-        ]).transpose((3,2,0,1))
-
-        # convert to fancy data type
-        os = self._example_domain.from_regular_array(os)
-
-        return os[0,0,0] if os.size == 1 else os
-
-
 class MLEModel(DerivedModel):
     r"""
     Uses the method of [JDD08]_ to approximate the maximum likelihood
@@ -997,7 +818,7 @@
 if __name__ == "__main__":
     
     import operator as op
-    from .finite_test_models import SimplePrecessionModel
+    from .test_models import SimplePrecessionModel
     
     m = BinomialModel(SimplePrecessionModel())
     

#!/usr/bin/python
# -*- coding: utf-8 -*-
##
# derived_models.py: Models that decorate and extend other models.
##
# © 2012 Chris Ferrie (csferrie@gmail.com) and
#        Christopher E. Granade (cgranade@gmail.com)
#     
# This file is a part of the Qinfer project.
# Licensed under the AGPL version 3.
##
# This program is free software: you can redistribute it and/or modify
# it under the terms of the GNU Affero General Public License as published by
# the Free Software Foundation, either version 3 of the License, or
# (at your option) any later version.
#
# This program is distributed in the hope that it will be useful,
# but WITHOUT ANY WARRANTY; without even the implied warranty of
# MERCHANTABILITY or FITNESS FOR A PARTICULAR PURPOSE.  See the
# GNU Affero General Public License for more details.
#
# You should have received a copy of the GNU Affero General Public License
# along with this program.  If not, see <http://www.gnu.org/licenses/>.
##

## FEATURES ###################################################################

from __future__ import absolute_import
from __future__ import print_function
from __future__ import division # Ensures that a/b is always a float.

## ALL ########################################################################

# We use __all__ to restrict what globals are visible to external modules.
__all__ = [
    'DerivedModel',
    'PoisonedModel',
    'ReferencedPoissonModel',
    'BinomialModel',
    'MultinomialModel',
    'MLEModel',
    'RandomWalkModel'
]

## IMPORTS ####################################################################

from builtins import range
from functools import reduce

import numpy as np
import scipy
from scipy.stats import binom
from scipy.special import xlogy, gammaln

from qinfer.utils import binomial_pdf, multinomial_pdf, sample_multinomial
from qinfer.abstract_model import Model, FiniteOutcomeModel, DifferentiableModel
from qinfer._lib import enum # <- TODO: replace with flufl.enum!
from qinfer.utils import binom_est_error
from qinfer.domains import IntegerDomain, MultinomialDomain
from qinfer.utils import safe_shape

## FUNCTIONS ###################################################################

def rmfield( a, *fieldnames_to_remove ):
    # Removes named fields from a structured np array
    return a[ [ name for name in a.dtype.names if name not in fieldnames_to_remove ] ]

def poisson_pdf(k, mu):
    """
    Probability of k events in a poisson process of expectation mu
    """
    return np.exp(xlogy(k, mu) - gammaln(k + 1) - mu)

## CLASSES #####################################################################

class DerivedModel(Model):
    """
    Base class for any model that decorates another model.
    Provides passthroughs for modelparam_names, n_modelparams, etc.

    Many of these passthroughs can and should be overriden by
    specific subclasses, but it is rare that something will
    override all of them.
    """
    _underlying_model = None
    def __init__(self, underlying_model):
        self._underlying_model = underlying_model
        super(DerivedModel, self).__init__()
    
    @property
    def underlying_model(self):
        return self._underlying_model

    @property
    def base_model(self):
        return self._underlying_model.base_model

    @property
    def model_chain(self):
        return self._underlying_model.model_chain + (self._underlying_model, )

    @property
    def n_modelparams(self):
        # We have as many modelparameters as the underlying model.
        return self.underlying_model.n_modelparams

    @property
    def expparams_dtype(self):
        return self.underlying_model.expparams_dtype
        
    @property
    def modelparam_names(self):
        return self.underlying_model.modelparam_names

    @property
    def Q(self):
        return self.underlying_model.Q
    
    def clear_cache(self):
        self.underlying_model.clear_cache()

    def n_outcomes(self, expparams):
        return self.underlying_model.n_outcomes(expparams)
    
    def are_models_valid(self, modelparams):
        return self.underlying_model.are_models_valid(modelparams)

    def domain(self, expparams):
        return self.underlying_model.domain(expparams)
    
    def are_expparam_dtypes_consistent(self, expparams):
        return self.underlying_model.are_expparam_dtypes_consistent(expparams)
    
    def update_timestep(self, modelparams, expparams):
        return self.underlying_model.update_timestep(modelparams, expparams)

    def canonicalize(self, modelparams):
        return self.underlying_model.canonicalize(modelparams)

    def simulate_experiment(self,modelparams,expparams,repeat=1):
        # It might be tempting to call this for sim_count incrementing, 
        # but it will almost certainly be a waste of time. It might even 
        # be called in the concrete implementation as a part of simulating 
        # the derived model. Moreover, it might cause an error if,
        # for example, the number of model parameters changes.
        #return self.underlying_model.simulate_experiment(modelparams,expparams,repeat)
        self._sim_count += modelparams.shape[0] * expparams.shape[0] * repeat

PoisonModes = enum.enum("ALE", "MLE")

class PoisonedModel(DerivedModel, FiniteOutcomeModel):
    r"""
    FiniteOutcomeModel that simulates sampling error incurred by the MLE or ALE methods of
    reconstructing likelihoods from sample data. The true likelihood given by an
    underlying model is perturbed by a normally distributed random variable
    :math:`\epsilon`, and then truncated to the interval :math:`[0, 1]`.
    
    The variance of :math:`\epsilon` can be specified either as a constant,
    to simulate ALE (in which samples are collected until a given threshold is
    met), or as proportional to the variance of a possibly-hedged binomial
    estimator, to simulate MLE.
    
    :param FiniteOutcomeModel underlying_model: The "true" model to be poisoned.
    :param float tol: For ALE, specifies the given error tolerance to simulate.
    :param int n_samples: For MLE, specifies the number of samples collected.
    :param float hedge: For MLE, specifies the hedging used in estimating the
        true likelihood.
    """
    def __init__(self, underlying_model,
        tol=None, n_samples=None, hedge=None
    ):
        super(PoisonedModel, self).__init__(underlying_model)
        
        if tol is None != n_samples is None:
            raise ValueError(
                "Exactly one of tol and n_samples must be specified"
            )
        
        if tol is not None:
            self._mode = PoisonModes.ALE
            self._tol = tol
        else:
            self._mode = PoisonModes.MLE
            self._n_samples = n_samples
            self._hedge = hedge if hedge is not None else 0.0
            
    ## METHODS ##
    
    def likelihood(self, outcomes, modelparams, expparams):
        # By calling the superclass implementation, we can consolidate
        # call counting there.
        
        # Get the original, undisturbed likelihoods.
        super(PoisonedModel, self).likelihood(outcomes, modelparams, expparams)
        L = self.underlying_model.likelihood(
            outcomes, modelparams, expparams)
            
        # Now get the random variates from a standard normal [N(0, 1)]
        # distribution; we'll rescale them soon.
        epsilon = np.random.normal(size=L.shape)
        
        # If ALE, rescale by a constant tolerance.
        if self._mode == PoisonModes.ALE:
            epsilon *= self._tol
        # Otherwise, rescale by the estimated error in the binomial estimator.
        elif self._mode == PoisonModes.MLE:
            epsilon *= binom_est_error(p=L, N=self._n_samples, hedge=self._hedge)
        
        # Now we truncate and return.
        np.clip(L + epsilon, 0, 1, out=L)
        return L
        
    def simulate_experiment(self, modelparams, expparams, repeat=1):
        """
        Simulates experimental data according to the original (unpoisoned)
        model. Note that this explicitly causes the simulated data and the
        likelihood function to disagree. This is, strictly speaking, a violation
        of the assumptions made about `~qinfer.abstract_model.Model` subclasses.
        This violation is by intention, and allows for testing the robustness
        of inference algorithms against errors in that assumption.
        """
        super(PoisonedModel, self).simulate_experiment(modelparams, expparams, repeat)
        return self.underlying_model.simulate_experiment(modelparams, expparams, repeat)

class ReferencedPoissonModel(DerivedModel):
    """
    Model whose "true" underlying model is a coin flip, but where the coin is
    only accessible by drawing three poisson random variates, the rate
    of the third being the convex combination of the rates of the first two,
    and the linear parameter being the weight of the coin.
    By drawing from all three poisson random variables, information about the
    coin can be extracted, and the rates are thought of as nuisance parameters.

    This model is in many ways similar to the :class:`BinomialModel`, in
    particular, it requires the underlying model to have exactly two outcomes.

    :param Model underlying_model: The "true" model hidden by poisson random
        variables which set upper and lower references.

    Note that new ``modelparam`` fields alpha and beta are
    added by this model. They refer to, respectively, the higher poisson
    rate (corresponding to underlying probability 1)
    and the lower poisson rate (corresponding to underlying probability 0).

    Additionally, an exparam field ``mode`` is added.
    This field indicates whether just the signal has been measured (0), the
    bright reference (1), or the dark reference (2).
    To ensure the correct operation of this model, it is important that the
    decorated model does not also admit a field with the name ``mode``.
    """

    SIGNAL = 0
    BRIGHT = 1
    DARK = 2

    def __init__(self, underlying_model):
        super(ReferencedPoissonModel, self).__init__(underlying_model)

        if not (underlying_model.is_outcomes_constant and underlying_model.domain(None).n_members == 2):
            raise ValueError("Decorated model must be a two-outcome model.")

        if isinstance(underlying_model.expparams_dtype, str):
            # We default to calling the original experiment parameters "p".
            self._expparams_scalar = True
            self._expparams_dtype = [('p', underlying_model.expparams_dtype), ('mode', 'int')]
        else:
            self._expparams_scalar = False
            self._expparams_dtype = underlying_model.expparams_dtype + [('mode', 'int')]

        # The domain for any mode of an experiment is all of the non-negative integers
<<<<<<< HEAD
        self._domain = IntegerDomain(min=0, max=None)
=======
        self._domain = IntegerDomain(min=0)
>>>>>>> 8f7a0176

    ## PROPERTIES ##

    @property
    def n_modelparams(self):
        return super(ReferencedPoissonModel, self).n_modelparams + 2

    @property
    def modelparam_names(self):
        underlying_names = super(ReferencedPoissonModel, self).modelparam_names
        return underlying_names + [r'\alpha', r'\beta']

    @property
    def expparams_dtype(self):
        return self._expparams_dtype

    @property
    def is_n_outcomes_constant(self):
        """
        Returns ``True`` if and only if the number of outcomes for each
        experiment is independent of the experiment being performed.

        This property is assumed by inference engines to be constant for
        the lifetime of a Model instance.
        """
        return True

    ## METHODS ##

    def are_models_valid(self, modelparams):
        u_valid = self.underlying_model.are_models_valid(modelparams[:,:-2])
        s_valid = np.logical_and(modelparams[:,-1] <= modelparams[:,-2], modelparams[:,-2] >= 0)
        return np.logical_and(u_valid, s_valid)

    def canonicalize(self, modelparams):
        u_model = self.underlying_model.canonicalize(modelparams[:,:-2])
        mask = modelparams[:,-2] <= modelparams[:,-1]
        avg = (modelparams[mask,-1] + modelparams[mask,-2]) / 2 
        modelparams[mask,-2] = avg
        modelparams[mask,-1] = avg
        return modelparams

    def n_outcomes(self, expparams):
        """
        Returns an array of dtype ``uint`` describing the number of outcomes
        for each experiment specified by ``expparams``.

        :param numpy.ndarray expparams: Array of experimental parameters. This
            array must be of dtype agreeing with the ``expparams_dtype``
            property.

        Note: This is incorrect as there are an infinite number of outcomes.
        We arbitrarily pick a number.
        """
        return 1000

    def domain(self, expparams):
        """
        Returns a list of ``Domain``s, one for each input expparam.

        :param numpy.ndarray expparams:  Array of experimental parameters. This
            array must be of dtype agreeing with the ``expparams_dtype``
            property.

        :rtype: list of ``Domain``
        """
        return self._domain if expparams is None else [self._domain for ep in expparams]

    def likelihood(self, outcomes, modelparams, expparams):
        # By calling the superclass implementation, we can consolidate
        # call counting there.
        super(ReferencedPoissonModel, self).likelihood(outcomes, modelparams, expparams)

        L = np.empty((outcomes.shape[0], modelparams.shape[0], expparams.shape[0]))
        ot = np.tile(outcomes, (modelparams.shape[0],1)).T

        for idx_ep, expparam in enumerate(expparams):

            if expparam['mode'] == self.SIGNAL:

                # Get the probability of outcome 1 for the underlying model.
                pr0 = self.underlying_model.likelihood(
                    np.array([0], dtype='uint'),
                    modelparams[:,:-2],
                    np.array([expparam['p']]) if self._expparams_scalar else np.array([expparam]))[0,:,0]
                pr0 = np.tile(pr0, (outcomes.shape[0], 1))

                # Reference Rate
                alpha = np.tile(modelparams[:, -2], (outcomes.shape[0], 1))
                beta = np.tile(modelparams[:, -1], (outcomes.shape[0], 1))

                # For each model parameter, turn this into an expected poisson rate
                gamma = pr0 * alpha + (1 - pr0) * beta

                # The likelihood of getting each of the outcomes for each of the modelparams
                L[:,:,idx_ep] = poisson_pdf(ot, gamma)

            elif expparam['mode'] == self.BRIGHT:

                # Reference Rate
                alpha = np.tile(modelparams[:, -2], (outcomes.shape[0], 1))

                # The likelihood of getting each of the outcomes for each of the modelparams
                L[:,:,idx_ep] = poisson_pdf(ot, alpha)

            elif expparam['mode'] == self.DARK:

                # Reference Rate
                beta = np.tile(modelparams[:, -1], (outcomes.shape[0], 1))

                # The likelihood of getting each of the outcomes for each of the modelparams
                L[:,:,idx_ep] = poisson_pdf(ot, beta)
            else:
                raise(ValueError('Unknown mode detected in ReferencedPoissonModel.'))

        assert not np.any(np.isnan(L))
        return L

    def simulate_experiment(self, modelparams, expparams, repeat=1):
        super(ReferencedPoissonModel, self).simulate_experiment(modelparams, expparams, repeat)

        n_mps = modelparams.shape[0]
        n_eps = expparams.shape[0]
        outcomes = np.empty(shape=(repeat, n_mps, n_eps))

        for idx_ep, expparam in enumerate(expparams):
            if expparam['mode'] == self.SIGNAL:
                # Get the probability of outcome 1 for the underlying model.
                print(self._expparams_scalar)
 
                ep = np.array([expparam['p']]) if self._expparams_scalar else np.array([expparam])
                print(ep.shape)
                pr0 = self.underlying_model.likelihood(
                    np.array([0], dtype='uint'),
                    modelparams[:,:-2],
                    ep)[0,:,0]

                # Reference Rate
                alpha = modelparams[:, -2]
                beta = modelparams[:, -1]

                outcomes[:,:,idx_ep] = np.random.poisson(pr0 * alpha + (1 - pr0) * beta, size=(repeat, n_mps))
            elif expparam['mode'] == self.BRIGHT:
                alpha = modelparams[:, -2]
                outcomes[:,:,idx_ep] = np.random.poisson(alpha, size=(repeat, n_mps))
            elif expparam['mode'] == self.DARK:
                beta = modelparams[:, -1]
                outcomes[:,:,idx_ep] = np.random.poisson(beta, size=(repeat, n_mps))
            else:
                raise(ValueError('Unknown mode detected in ReferencedPoissonModel.'))

        return outcomes[0,0,0] if outcomes.size == 1 else outcomes

    def update_timestep(self, modelparams, expparams):
        return self.underlying_model.update_timestep(modelparams,
            np.array([expparams['p']]) if self._expparams_scalar else expparams
        )


class BinomialModel(DerivedModel,DifferentiableModel, FiniteOutcomeModel):
    """
    Model representing finite numbers of iid samples from another model,
    using the binomial distribution to calculate the new likelihood function.
    
    :param qinfer.abstract_model.Model underlying_model: An instance of a two-
        outcome model to be decorated by the binomial distribution.
        This underlying model must have ``n_outcomes_constant`` as ``True``.
        
    Note that a new experimental parameter field ``n_meas`` is added by this
    model. This parameter field represents how many times a measurement should
    be made at a given set of experimental parameters. To ensure the correct
    operation of this model, it is important that the decorated model does not
    also admit a field with the name ``n_meas``.
    """
    
    def __init__(self, underlying_model):
        super(BinomialModel, self).__init__(underlying_model)
        
        if not (underlying_model.is_n_outcomes_constant and underlying_model.n_outcomes(None) == 2):
            raise ValueError("Decorated model must be a two-outcome model.")
        
        if isinstance(underlying_model.expparams_dtype, str):
            # We default to calling the original experiment parameters "x".
            self._expparams_scalar = True
            self._expparams_dtype = [('x', underlying_model.expparams_dtype), ('n_meas', 'uint')]
        else:
            self._expparams_scalar = False
            self._expparams_dtype = underlying_model.expparams_dtype + [('n_meas', 'uint')]
    
    ## PROPERTIES ##
        
    @property
    def decorated_model(self):
        # Provided for backcompat only.
        return self.underlying_model
    

    @property
    def expparams_dtype(self):
        return self._expparams_dtype
    
    @property
    def is_n_outcomes_constant(self):
        """
        Returns ``True`` if and only if the number of outcomes for each
        experiment is independent of the experiment being performed.
        
        This property is assumed by inference engines to be constant for
        the lifetime of a Model instance.
        """
        return False
    
    ## METHODS ##
    
    def n_outcomes(self, expparams):
        """
        Returns an array of dtype ``uint`` describing the number of outcomes
        for each experiment specified by ``expparams``.
        
        :param numpy.ndarray expparams: Array of experimental parameters. This
            array must be of dtype agreeing with the ``expparams_dtype``
            property.
        """
        return expparams['n_meas'] + 1

    def domain(self, expparams):
        """
        Returns a list of ``Domain``s, one for each input expparam.

        :param numpy.ndarray expparams:  Array of experimental parameters. This
            array must be of dtype agreeing with the ``expparams_dtype``
            property, or, in the case where ``n_outcomes_constant`` is ``True``,
            ``None`` should be a valid input.

        :rtype: list of ``Domain``
        """
        return [IntegerDomain(min=0,max=n_o-1) for n_o in self.n_outcomes(expparams)]
    
    def are_expparam_dtypes_consistent(self, expparams):
        """
        Returns `True` iff all of the given expparams 
        correspond to outcome domains with the same dtype.
        For efficiency, concrete subclasses should override this method 
        if the result is always `True`.

        :param np.ndarray expparams: Array of expparamms 
             of type `expparams_dtype`
        :rtype: `bool`
        """
        # The output type is always the same, even though the domain is not.
        return True

    def likelihood(self, outcomes, modelparams, expparams):
        # By calling the superclass implementation, we can consolidate
        # call counting there.
        super(BinomialModel, self).likelihood(outcomes, modelparams, expparams)
        pr1 = self.underlying_model.likelihood(
            np.array([1], dtype='uint'),
            modelparams,
            expparams['x'] if self._expparams_scalar else expparams)
        
        # Now we concatenate over outcomes.
        L = np.concatenate([
            binomial_pdf(expparams['n_meas'][np.newaxis, :], outcomes[idx], pr1)
            for idx in range(outcomes.shape[0])
            ]) 

        assert not np.any(np.isnan(L))
        return L
            
    def simulate_experiment(self, modelparams, expparams, repeat=1):
        # FIXME: uncommenting causes a slowdown, but we need to call
        #        to track sim counts.
        #super(BinomialModel, self).simulate_experiment(modelparams, expparams)
        
        # Start by getting the pr(1) for the underlying model.
        pr1 = self.underlying_model.likelihood(
            np.array([1], dtype='uint'),
            modelparams,
            expparams['x'] if self._expparams_scalar else expparams)
            
        dist = binom(
            expparams['n_meas'].astype('int'), # ← Really, NumPy?
            pr1[0, :, :]
        )
        sample = (
            (lambda: dist.rvs()[np.newaxis, :, :])
            if pr1.size != 1 else
            (lambda: np.array([[[dist.rvs()]]]))
        )
        os = np.concatenate([
            sample()
            for idx in range(repeat)
        ], axis=0)
        return os[0,0,0] if os.size == 1 else os
        
    def update_timestep(self, modelparams, expparams):
        return self.underlying_model.update_timestep(modelparams,
            expparams['x'] if self._expparams_scalar else expparams
        )

    def score(self, outcomes, modelparams, expparams, return_L=False):
        super(BinomialModel, self).score(outcomes, modelparams, expparams, return_L) 

        pr1 = self.underlying_model.likelihood(
            np.array([1], dtype='uint'),
            modelparams,
            expparams['x'] if self._expparams_scalar else expparams)[np.newaxis,:,:,:]

        scr_underlying = self.underlying_model.score(np.array([1], dtype='uint'),modelparams,
                            expparams['x'] if self._expparams_scalar else expparams)

        
        n = expparams['n_meas'][np.newaxis,np.newaxis,np.newaxis, :].astype(np.float32)
        k = outcomes[np.newaxis,:,np.newaxis,np.newaxis].astype(np.float32)

        #exploit d/dx log(f(x)) = f'(x)/f(x)
        #to use score to calculate derivative
        scr = -(pr1*n-k)*scr_underlying/((pr1-1))
        
    def fisher_information(self, modelparams, expparams):
        # Since the FI simply adds, we can multiply the single-shot
        # FI provided by the underlying model by the number of measurements
        # that we perform.
        two_outcome_fi = self.underlying_model.fisher_information(
            modelparams, expparams
        )
        return two_outcome_fi * expparams['n_meas']

        if return_L:
            return scr, self.likelihood(outcomes,modelparams,expparams)
        else:
            return scr





class MultinomialModel(DerivedModel, FiniteOutcomeModel):
    """
    Model representing finite numbers of iid samples from another model,
    using the multinomial distribution to calculate the new likelihood function.
    
    :param qinfer.abstract_model.FiniteOutcomeModel underlying_model: An instance 
        of a D-outcome model to be decorated by the multinomial distribution. 
        This underlying model must have ``n_outcomes_constant`` as ``True``.
        
    Note that a new experimental parameter field ``n_meas`` is added by this
    model. This parameter field represents how many times a measurement should
    be made at a given set of experimental parameters. To ensure the correct
    operation of this model, it is important that the decorated model does not
    also admit a field with the name ``n_meas``.
    """
    
    ## INITIALIZER ##

    def __init__(self, underlying_model):
        super(MultinomialModel, self).__init__(underlying_model)

        if isinstance(underlying_model.expparams_dtype, str):
            # We default to calling the original experiment parameters "x".
            self._expparams_scalar = True
            self._expparams_dtype = [('x', underlying_model.expparams_dtype), ('n_meas', 'uint')]
        else:
            self._expparams_scalar = False
            self._expparams_dtype = underlying_model.expparams_dtype + [('n_meas', 'uint')]

        # Demand that the underlying model always has the same number of outcomes
        # This assumption could in principle be generalized, but not worth the effort now.
        assert(self.underlying_model.is_n_outcomes_constant)
        self._underlying_domain = self.underlying_model.domain(None)
        self._n_sides = self._underlying_domain.n_members
        # Useful for getting the right type, etc.
        self._example_domain = MultinomialDomain(n_elements=self.n_sides, n_meas=3) 

    ## PROPERTIES ##
    

    @property
    def decorated_model(self):
        # Provided for backcompat only.
        return self.underlying_model

    @property
    def expparams_dtype(self):
        return self._expparams_dtype  
    
    @property
    def is_n_outcomes_constant(self):
        """
        Returns ``True`` if and only if the number of outcomes for each
        experiment is independent of the experiment being performed.
        
        This property is assumed by inference engines to be constant for
        the lifetime of a Model instance.
        """
        # Different values of n_meas result in different numbers of outcomes
        return False
    
    ## METHODS ##

    @property
    def n_sides(self):
        """
        Returns the number of possible outcomes of the underlying model.
        """
        return self._n_sides

    @property
    def underlying_domain(self):
        """
        Returns the `Domain` of the underlying model.
        """
        return self._underlying_domain
    
    ## METHODS ##

    def n_outcomes(self, expparams):
        """
        Returns an array of dtype ``uint`` describing the number of outcomes
        for each experiment specified by ``expparams``.
        
        :param numpy.ndarray expparams: Array of experimental parameters. This
            array must be of dtype agreeing with the ``expparams_dtype``
            property.
        """
        # Standard combinatorial formula equal to the number of 
        # possible tuples whose non-negative integer entries sum to n_meas.
        n = expparams['n_meas']
        k = self.n_sides
        return scipy.special.binom(n + k - 1, k - 1)

    def domain(self, expparams):
        """
        Returns a list of ``Domain``s, one for each input expparam.

        :param numpy.ndarray expparams:  Array of experimental parameters. This
            array must be of dtype agreeing with the ``expparams_dtype``
            property.

        :rtype: list of ``Domain``
        """
        return [
            MultinomialDomain(n_elements=self.n_sides, n_meas=ep['n_meas']) 
                for ep in expparams
        ]
    
    def are_expparam_dtypes_consistent(self, expparams):
        """
        Returns `True` iff all of the given expparams 
        correspond to outcome domains with the same dtype.
        For efficiency, concrete subclasses should override this method 
        if the result is always `True`.

        :param np.ndarray expparams: Array of expparamms 
             of type `expparams_dtype`
        :rtype: `bool`
        """
        # The output type is always the same, even though the domain is not.
        return True
  
    def likelihood(self, outcomes, modelparams, expparams):
        # By calling the superclass implementation, we can consolidate
        # call counting there.
        super(MultinomialModel, self).likelihood(outcomes, modelparams, expparams)
        
        # Save a wee bit of time by only calculating the likelihoods of outcomes 0,...,d-2
        prs = self.underlying_model.likelihood(
            self.underlying_domain.values[:-1],
            modelparams,
            expparams['x'] if self._expparams_scalar else expparams) 
            # shape (sides-1, n_mps, n_eps)
        
        prs = np.tile(prs, (outcomes.shape[0],1,1,1)).transpose((1,0,2,3))
        # shape (n_outcomes, sides-1, n_mps, n_eps)

        os = self._example_domain.to_regular_array(outcomes)
        # shape (n_outcomes, sides)
        os = np.tile(os, (modelparams.shape[0],expparams.shape[0],1,1)).transpose((3,2,0,1))
        # shape (n_outcomes, sides, n_mps, n_eps)

        L = multinomial_pdf(os, prs) 
        assert not np.any(np.isnan(L))
        return L

    def simulate_experiment(self, modelparams, expparams, repeat=1):
        super(MultinomialModel, self).simulate_experiment(modelparams, expparams)
        
        n_sides = self.n_sides
        n_mps = modelparams.shape[0]
        n_eps = expparams.shape[0]

        # Save a wee bit of time by only calculating the likelihoods of outcomes 0,...,d-2
        prs = np.empty((n_sides,n_mps,n_eps))
        prs[:-1,...] = self.underlying_model.likelihood(
            self.underlying_domain.values[:-1],
            modelparams,
            expparams['x'] if self._expparams_scalar else expparams) 
            # shape (sides, n_mps, n_eps)


        os = np.concatenate([
            sample_multinomial(n_meas, prs[:,:,idx_n_meas], size=repeat)[np.newaxis,...]
            for idx_n_meas, n_meas in enumerate(expparams['n_meas'].astype('int'))
        ]).transpose((3,2,0,1))

        # convert to fancy data type
        os = self._example_domain.from_regular_array(os)

        return os[0,0,0] if os.size == 1 else os

        
class DifferentiableBinomialModel(BinomialModel, DifferentiableModel):
    """
    Extends :class:`BinomialModel` to take advantage of differentiable
    two-outcome models.
    """
    
    def __init__(self, underlying_model):
        if not isinstance(underlying_model, DifferentiableModel):
            raise TypeError("Decorated model must also be differentiable.")
        BinomialModel.__init__(self, underlying_model)
    
    def score(self, outcomes, modelparams, expparams):
        raise NotImplementedError("Not yet implemented.")
        
    def fisher_information(self, modelparams, expparams):
        # Since the FI simply adds, we can multiply the single-shot
        # FI provided by the underlying model by the number of measurements
        # that we perform.
        two_outcome_fi = self.underlying_model.fisher_information(
            modelparams, expparams
        )
        return two_outcome_fi * expparams['n_meas']

class MLEModel(DerivedModel):
    r"""
    Uses the method of [JDD08]_ to approximate the maximum likelihood
    estimator as the mean of a fictional posterior formed by amplifying the
    Bayes update by a given power :math:`\gamma`. As :math:`\gamma \to
    \infty`, this approximation to the MLE improves, but at the cost of
    numerical stability.

    :param float likelihood_power: Power to which the likelihood calls
        should be rasied in order to amplify the Bayes update.

    .. [JDD08] Particle methods for maximum likelihood estimation
        in latent variable models. :doi:`0.1007/s11222-007-9037-8`.
    """

    def __init__(self, underlying_model, likelihood_power):
        super(MLEModel, self).__init__(underlying_model)
        self._pow = likelihood_power

    def simulate_experiment(self, modelparams, expparams, repeat=1):
        super(MLEModel, self).simulate_experiment(modelparams, expparams, repeat)
        return self.underlying_model.simulate_experiment(modelparams, expparams, repeat)

    def likelihood(self, outcomes, modelparams, expparams):
        L = self.underlying_model.likelihood(outcomes, modelparams, expparams)
        return L**self._pow

class RandomWalkModel(DerivedModel):
    r"""
    FiniteOutcomeModel such that after each time step, a random perturbation is added to
    each model parameter vector according to a given distribution.
    
    :param FiniteOutcomeModel underlying_model: FiniteOutcomeModel representing the likelihood with no
        random walk added.
    :param Distribution step_distribution: Distribution over step vectors.
    """
    def __init__(self, underlying_model, step_distribution):
        self._step_dist = step_distribution
        
        super(RandomWalkModel, self).__init__(underlying_model)
        
        if self.underlying_model.n_modelparams != self._step_dist.n_rvs:
            raise TypeError("Step distribution does not match model dimension.")
        
            
    ## METHODS ##
    
    def likelihood(self, outcomes, modelparams, expparams):
        super(RandomWalkModel, self).likelihood(outcomes, modelparams, expparams)
        return self.underlying_model.likelihood(outcomes, modelparams, expparams)
        
    def simulate_experiment(self, modelparams, expparams, repeat=1):
        super(RandomWalkModel, self).simulate_experiment(modelparams, expparams, repeat)
        return self.underlying_model.simulate_experiment(modelparams, expparams, repeat)
        
    def update_timestep(self, modelparams, expparams):
        # Note that the timestep update is presumed to be independent of the
        # experiment.
        steps = self._step_dist.sample(n=modelparams.shape[0] * expparams.shape[0])
        # Break apart the first two axes and transpose.
        steps = steps.reshape((modelparams.shape[0], expparams.shape[0], self.n_modelparams))
        steps = steps.transpose((0, 2, 1))
        
        return modelparams[:, :, np.newaxis] + steps

## TESTING CODE ###############################################################

if __name__ == "__main__":
    
    import operator as op
    from .finite_test_models import SimplePrecessionModel
    
    m = BinomialModel(SimplePrecessionModel())
    
    os = np.array([6, 7, 8, 9, 10])
    mps = np.array([[0.1], [0.35], [0.77]])
    eps = np.array([(0.5 * np.pi, 10), (0.51 * np.pi, 10)], dtype=m.expparams_dtype)
    
    L = m.likelihood(
        os, mps, eps
    )
    print(L)
    
    assert m.call_count == reduce(op.mul, [os.shape[0], mps.shape[0], eps.shape[0]]), "Call count inaccurate."
    assert L.shape == (os.shape[0], mps.shape[0], eps.shape[0]), "Shape mismatch."
    <|MERGE_RESOLUTION|>--- conflicted
+++ resolved
@@ -268,11 +268,7 @@
             self._expparams_dtype = underlying_model.expparams_dtype + [('mode', 'int')]
 
         # The domain for any mode of an experiment is all of the non-negative integers
-<<<<<<< HEAD
-        self._domain = IntegerDomain(min=0, max=None)
-=======
         self._domain = IntegerDomain(min=0)
->>>>>>> 8f7a0176
 
     ## PROPERTIES ##
 

--- conflicted
+++ resolved
@@ -168,7 +168,7 @@
     def min(self):
         """
         Returns the minimum value of the domain. The outcome 
-        None is interpreted as negative infinity.
+        ``None`` is interpreted as negative infinity.
 
         :rtype: `float`
         """
@@ -177,7 +177,7 @@
     def max(self):
         """
         Returns the maximum value of the domain. The outcome 
-        None is interpreted as positive infinity.
+        ``None`` is interpreted as positive infinity.
 
         :rtype: `float`
         """
@@ -275,13 +275,8 @@
     """
 
     def __init__(self, min=0, max=np.inf):
-<<<<<<< HEAD
-        self._min = min
-        self._max = max
-=======
         self._min = int(min)
         self._max = int(max)
->>>>>>> f2a8e4a8
 
     ## PROPERTIES ##
 

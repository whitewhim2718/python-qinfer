--- conflicted
+++ resolved
@@ -90,10 +90,8 @@
             resample_a=None, resampler=None, resample_thresh=0.5,
             zero_weight_policy='error', zero_weight_thresh=None
             ):
-<<<<<<< HEAD
             
         super(SMCUpdater, self).__init__()
-=======
 
         # Initialize zero-element arrays such that n_particles is always
         # a valid property.
@@ -102,7 +100,6 @@
         
         # Initialize metadata on resampling performance.
         self._resample_count = 0
->>>>>>> 11b53c80
         
         self.model = model
         self.prior = prior
@@ -232,7 +229,7 @@
         self.particle_locations = np.zeros((n_particles, self.model.n_modelparams))
         self.particle_weights = np.ones((n_particles,)) / n_particles
 
-        self.particle_locations[:, :] = self.prior.sample(n=n_particles)
+        self.particle_locations[:, :] = self.prior.sample(n=self.n_particles)
 
     ## UPDATE METHODS #########################################################
 

#!/usr/bin/python
# -*- coding: utf-8 -*-
##
# smc.py: Sequential Monte Carlo module
##
# © 2012 Chris Ferrie (csferrie@gmail.com) and
#        Christopher E. Granade (cgranade@gmail.com)
#
# This file is a part of the Qinfer project.
# Licensed under the AGPL version 3.
##
# This program is free software: you can redistribute it and/or modify
# it under the terms of the GNU Affero General Public License as published by
# the Free Software Foundation, either version 3 of the License, or
# (at your option) any later version.
#
# This program is distributed in the hope that it will be useful,
# but WITHOUT ANY WARRANTY; without even the implied warranty of
# MERCHANTABILITY or FITNESS FOR A PARTICULAR PURPOSE.  See the
# GNU Affero General Public License for more details.
#
# You should have received a copy of the GNU Affero General Public License
# along with this program.  If not, see <http://www.gnu.org/licenses/>.
##

## FEATURES ###################################################################

from __future__ import absolute_import
from __future__ import division, unicode_literals

## ALL ########################################################################

# We use __all__ to restrict what globals are visible to external modules.
__all__ = [
    'SMCUpdater',
    'SMCUpdaterBCRB',
    'SMCUpdaterABC',
    'MixedApproximateSMCUpdater'
]

## IMPORTS ####################################################################

from builtins import map, zip

import warnings

import numpy as np

# from itertools import zip

from scipy.spatial import Delaunay
import scipy.linalg as la
import scipy.stats
import scipy.interpolate
from scipy.ndimage.filters import gaussian_filter1d
from qinfer.abstract_model import DifferentiableModel, ContinuousModel
from qinfer.metrics import rescaled_distance_mtx
from qinfer.distributions import Distribution
import qinfer.resamplers
import qinfer.clustering
import qinfer.metrics
from qinfer.utils import outer_product, mvee, uniquify, particle_meanfn, \
        particle_covariance_mtx, format_uncertainty
from qinfer._exceptions import ApproximationWarning, ResamplerWarning

try:
    import matplotlib.pyplot as plt
except ImportError:
    import warnings
    warnings.warn("Could not import pyplot. Plotting methods will not work.")
    plt = None

try:
    import mpltools.special as mpls
except:
    # Don't even warn in this case.
    pass

## LOGGING ####################################################################

import logging
logger = logging.getLogger(__name__)
logger.addHandler(logging.NullHandler())

## CLASSES #####################################################################

class SMCUpdater(Distribution):
    r"""
    Creates a new Sequential Monte carlo updater, using the algorithm of
    [GFWC12]_.

    :param qinfer.abstract_model.Model model: Model whose parameters are to be inferred.
    :param int n_particles: The number of particles to be used in the particle approximation.
    :param qinfer.distributions.Distribution prior: A representation of the prior distribution.
    :param callable resampler: Specifies the resampling algorithm to be used. See :ref:`resamplers`
        for more details.
    :param float resample_thresh: Specifies the threshold for :math:`N_{\text{ess}}` to decide when to resample.
    :param bool debug_resampling: If `True`, debug information will be
        generated on resampling performance, and will be written to the
        standard Python logger.
    :param bool track_resampling_divergence: If true, then the divergences
        between the pre- and post-resampling distributions are tracked and
        recorded in the ``resampling_divergences`` attribute.
    :param str zero_weight_policy: Specifies the action to be taken when the
        particle weights would all be set to zero by an update.
        One of ``["ignore", "skip", "warn", "error", "reset"]``.
    :param float zero_weight_thresh: Value to be used when testing for the
        zero-weight condition.
    :param bool canonicalize: If `True`, particle locations will be updated
        to canonical locations as described by the model class after each
        prior sampling and resampling.
    """
    def __init__(self,
            model, n_particles, prior,
            resample_a=None, resampler=None, resample_thresh=0.5,
            debug_resampling=False,
            track_resampling_divergence=False,
            zero_weight_policy='error', zero_weight_thresh=None,
            canonicalize=True
        ):

        # Initialize zero-element arrays such that n_particles is always
        # a valid property.
        self.particle_locations = np.zeros((0, model.n_modelparams))
        self.particle_weights = np.zeros((0,))
        
        # Initialize metadata on resampling performance.
        self._resample_count = 0
        
        self.model = model
        self.prior = prior

        # Record whether we are to canonicalize or not.
        self._canonicalize = bool(canonicalize)

        ## RESAMPLER CONFIGURATION ##
        # Backward compatibility with the old resample_a keyword argument,
        # which assumed that the Liu and West resampler was being used.
        self._debug_resampling = debug_resampling
        if resample_a is not None:
            warnings.warn("The 'resample_a' keyword argument is deprecated; use 'resampler=LiuWestResampler(a)' instead.", DeprecationWarning)
            if resampler is not None:
                raise ValueError("Both a resample_a and an explicit resampler were provided; please provide only one.")
            self.resampler = qinfer.resamplers.LiuWestResampler(a=resample_a)
        else:
            if resampler is None:
                self.resampler = qinfer.resamplers.LiuWestResampler()
            else:
                self.resampler = resampler


        self.resample_thresh = resample_thresh

        # Initialize properties to hold information about the history.
        self._just_resampled = False
        self._data_record = []
        self._normalization_record = []
        self._resampling_divergences = [] if track_resampling_divergence else None
        
        self._zero_weight_policy = zero_weight_policy
        self._zero_weight_thresh = (
            zero_weight_thresh
            if zero_weight_thresh is not None else
            10*np.spacing(0)
        )
        
        ## PARTICLE INITIALIZATION ##
        self.reset(n_particles)

        # initial model update callback 
        self.model.update_callback(self.particle_weights,self.particle_locations)
    ## PROPERTIES #############################################################
    @property
    def is_continuous_model(self):
        if issubclass(self.model.__class__,ContinuousModel):
            return True

        return False  
    
    @property
    def n_particles(self):
        """
        Returns the number of particles currently used in the sequential Monte
        Carlo approximation.
        
        :rtype: `int`
        """
        return self.particle_locations.shape[0]

    @property
    def resample_count(self):
        """
        Returns the number of times that the updater has resampled the particle
        approximation.
        
        :rtype: `int`
        """
        # We wrap this in a property to prevent external resetting and to enable
        # a docstring.
        return self._resample_count
        
    @property
    def just_resampled(self):
        """
        `True` if and only if there has been no data added since the last
        resampling, or if there has not yet been a resampling step.
        """
        return self._just_resampled

    @property
    def normalization_record(self):
        """
        Returns the normalization record.
        
        :rtype: `float`
        """
        # We wrap this in a property to prevent external resetting and to enable
        # a docstring.
        return self._normalization_record
        
    @property
    def log_total_likelihood(self):
        """
        Returns the log-likelihood of all the data collected so far.
        
        Equivalent to::
            
            np.sum(np.log(updater.normalization_record))
        
        :rtype: `float`
        """
        return np.sum(np.log(self.normalization_record))
        
    @property
    def n_ess(self):
        """
        Estimates the effective sample size (ESS) of the current distribution
        over model parameters.

        :return float: The effective sample size, given by :math:`1/\sum_i w_i^2`.
        """
        return 1 / (np.sum(self.particle_weights**2))

    @property
    def data_record(self):
        """
        List of outcomes given to :meth:`~SMCUpdater.update`.
        """
        # We use [:] to force a new list to be made, decoupling
        # this property from the caller.
        return self._data_record[:]
        
    @property
    def resampling_divergences(self):
        """
        List of KL divergences between the pre- and post-resampling
        distributions, if that is being tracked. Otherwise, `None`.
        """
        return self._resampling_divergences

    ## PRIVATE METHODS ########################################################
    
    def _maybe_resample(self):
        """
        Checks the resample threshold and conditionally resamples.
        """
        ess = self.n_ess
        if ess <= 10:
            warnings.warn(
                "Extremely small n_ess encountered ({}). "
                "Resampling is likely to fail. Consider adding particles, or "
                "resampling more often.".format(ess),
                ApproximationWarning
            )
        if ess < self.n_particles * self.resample_thresh:
            self.resample()
            pass

    ## INITIALIZATION METHODS #################################################
    
    def reset(self, n_particles=None, only_params=None, reset_weights=True):
        """
        Causes all particle locations and weights to be drawn fresh from the
        initial prior.
        
        :param int n_particles: Forces the size of the new particle set. If
            `None`, the size of the particle set is not changed.
        :param slice only_params: Resets only some of the parameters. Cannot
            be set if ``n_particles`` is also given.
        :param bool reset_weights: Resets the weights as well as the particles.
        """
        # Particles are stored using two arrays, particle_locations and
        # particle_weights, such that:
        # 
        # particle_locations[idx_particle, idx_modelparam] is the idx_modelparam
        #     parameter of the particle idx_particle.
        # particle_weights[idx_particle] is the weight of the particle
        #     idx_particle.
        
        if n_particles is not None and only_params is not None:
            raise ValueError("Cannot set both n_particles and only_params.")
        
        if n_particles is None:
            n_particles = self.n_particles
        
        if reset_weights:
            self.particle_weights = np.ones((n_particles,)) / n_particles
        
        if only_params is None:
            sl = np.s_[:, :]
            # Might as well make a new array if we're resetting everything.
            self.particle_locations = np.zeros((n_particles, self.model.n_modelparams))
        else:
            sl = np.s_[:, only_params]

        self.particle_locations[sl] = self.prior.sample(n=n_particles)[sl]

        # Since this changes particle positions, we must recanonicalize.
        if self._canonicalize:
            self.particle_locations[sl] = self.model.canonicalize(self.particle_locations[sl])

    ## UPDATE METHODS #########################################################

    def hypothetical_update(self, outcomes, expparams, return_likelihood=False, return_normalization=False):
        """
        Produces the particle weights for the posterior of a hypothetical
        experiment.

        :param outcomes: Integer index of the outcome of the hypothetical
            experiment if model is discrete. If model is continuous 
            floating point value of outcome. 

            TODO: Fix this to take an array-like of ints as well.
        :type outcomes: int or an ndarray of dtype int if discrete. float or 
                        an ndarray of dtype float if continuous. 
        :param expparams: TODO

        :type weights: ndarray, shape (n_outcomes, n_expparams, n_particles)
        :param weights: Weights assigned to each particle in the posterior
            distribution :math:`\Pr(\omega | d)`.
        """

        # It's "hypothetical", don't want to overwrite old weights yet!
        weights = self.particle_weights
        locs = self.particle_locations

        # Check if we have a single outcome or an array. If we only have one
        # outcome, wrap it in a one-index array.
 
        if not isinstance(outcomes, np.ndarray):
            outcomes = np.array([outcomes])

        # update the weights sans normalization
        # Rearrange so that likelihoods have shape (outcomes, experiments, models).
        # This makes the multiplication with weights (shape (models,)) make sense,
        # since NumPy broadcasting rules align on the right-most index.
       
        L = self.model.likelihood(outcomes, locs, expparams).transpose([0, 2, 1])
        hyp_weights = weights * L
        
        # Sum up the weights to find the renormalization scale.
        norm_scale = np.sum(hyp_weights, axis=2)[..., np.newaxis]
        
        # As a special case, check whether any entries of the norm_scale
        # are zero. If this happens, that implies that all of the weights are
        # zero--- that is, that the hypothicized outcome was impossible.
        # Conditioned on an impossible outcome, all of the weights should be
        # zero. To allow this to happen without causing a NaN to propagate,
        # we forcibly set the norm_scale to 1, so that the weights will
        # all remain zero.
        #
        # We don't actually want to propagate this out to the caller, however,
        # and so we save the "fixed" norm_scale to a new array.
        fixed_norm_scale = norm_scale.copy()
        fixed_norm_scale[np.abs(norm_scale) < np.spacing(0)] = 1
        
        # normalize
        norm_weights = hyp_weights / fixed_norm_scale
            # Note that newaxis is needed to align the two matrices.
            # This introduces a length-1 axis for the particle number,
            # so that the normalization is broadcast over all particles.
        if not return_likelihood:
            if not return_normalization:
                return norm_weights
            else:
                return norm_weights, norm_scale
        else:
            if not return_normalization:
                return norm_weights, L
            else:
                return norm_weights, L, norm_scale

    def update(self, outcome, expparams, check_for_resample=True):
        """
        Given an experiment and an outcome of that experiment, updates the
        posterior distribution to reflect knowledge of that experiment.

        After updating, resamples the posterior distribution if necessary.

        :param int outcome: Label for the outcome that was observed, as defined
            by the :class:`~qinfer.abstract_model.Model` instance under study.
        :param expparams: Parameters describing the experiment that was
            performed.
        :type expparams: :class:`~numpy.ndarray` of dtype given by the
            :attr:`~qinfer.abstract_model.Model.expparams_dtype` property
            of the underlying model
        :param bool check_for_resample: If :obj:`True`, after performing the
            update, the effective sample size condition will be checked and
            a resampling step may be performed.
        """

        # First, record the outcome.
        # TODO: record the experiment as well.
        self._data_record.append(outcome)
        self._just_resampled = False

        # Perform the update. 

        weights, norm = self.hypothetical_update(outcome, expparams, return_normalization=True)

        # Check for negative weights before applying the update.            
        if not np.all(weights >= 0):
            warnings.warn("Negative weights occured in particle approximation. Smallest weight observed == {}. Clipping weights.".format(np.min(weights)), ApproximationWarning)
            np.clip(weights, 0, 1, out=weights)

        # Next, check if we have caused the weights to go to zero, as can
        # happen if the likelihood is identically zero for all particles,
        # or if the previous clip step choked on a NaN.
        if np.sum(weights) <= self._zero_weight_thresh:
            if self._zero_weight_policy == 'ignore':
                pass
            elif self._zero_weight_policy == 'skip':
                return
            elif self._zero_weight_policy == 'warn':
                warnings.warn("All particle weights are zero. This will very likely fail quite badly.", ApproximationWarning)
            elif self._zero_weight_policy == 'error':
                raise RuntimeError("All particle weights are zero.")
            elif self._zero_weight_policy == 'reset':
                warnings.warn("All particle weights are zero. Resetting from initial prior.", ApproximationWarning)
                self.reset()
            else:
                raise ValueError("Invalid zero-weight policy {} encountered.".format(self._zero_weight_policy))

        # Since hypothetical_update returns an array indexed by
        # [outcome, experiment, particle], we need to strip off those two
        # indices first.
        self.particle_weights[:] = weights[0,0,:]
        
        # Record the normalization
        self._normalization_record.append(norm[0][0])
        
        # Update the particle locations according to the model's timestep.
        self.particle_locations = self.model.update_timestep(
            self.particle_locations, expparams
        )[:, :, 0]
        
        # Resample if needed.
        if check_for_resample:
            self._maybe_resample()

        # call model update callback function
        self.model.update_callback(self.particle_weights,self.particle_locations,expparams)
    def batch_update(self, outcomes, expparams, resample_interval=5):
        r"""
        Updates based on a batch of outcomes and experiments, rather than just
        one.

        :param numpy.ndarray outcomes: An array of outcomes of the experiments that
            were performed.
        :param numpy.ndarray expparams: Either a scalar or record single-index
            array of experiments that were performed.
        :param int resample_interval: Controls how often to check whether
            :math:`N_{\text{ess}}` falls below the resample threshold.
        """

        # TODO: write a faster implementation here using vectorized calls to
        #       likelihood.

        # Check that the number of outcomes and experiments is the same.
        n_exps = outcomes.shape[0]
        if expparams.shape[0] != n_exps:
            raise ValueError("The number of outcomes and experiments must match.")

        # Loop over experiments and update one at a time.
        for idx_exp, (outcome, experiment) in enumerate(zip(iter(outcomes), iter(expparams))):
            self.update(outcome, experiment, check_for_resample=False)
            if (idx_exp + 1) % resample_interval == 0:
                self._maybe_resample()

    ## RESAMPLING METHODS #####################################################

    def resample(self):
        # TODO: add amended docstring.
        
        if self.just_resampled:
            warnings.warn(
                "Resampling without additional data; this may not perform as "
                "desired.",
                ResamplerWarning
            )

        # Record that we have performed a resampling step.
        self._just_resampled = True
        self._resample_count += 1

        # If we're tracking divergences, make a copy of the weights and
        # locations.
        if self._resampling_divergences is not None:
            old_locs = self.particle_locations.copy()
            old_weights = self.particle_weights.copy()
            
        # Record the previous mean, cov if needed.
        if self._debug_resampling:
            old_mean = self.est_mean()
            old_cov = self.est_covariance_mtx()

        # Find the new particle locations according to the chosen resampling
        # algorithm.
        # We pass the model so that the resampler can check for validity of
        # newly placed particles.
        self.particle_weights, self.particle_locations = \
            self.resampler(self.model, self.particle_weights, self.particle_locations)

        # Possibly canonicalize, if we've been asked to do so.
        if self._canonicalize:
            self.particle_locations[:, :] = self.model.canonicalize(self.particle_locations)

        # Reset the weights to uniform.
        self.particle_weights[:] = (1/self.n_particles)
        
        # Instruct the model to clear its cache, demoting any errors to
        # warnings.
        try:
            self.model.clear_cache()
        except Exception as e:
            warnings.warn("Exception raised when clearing model cache: {}. Ignoring.".format(e))

        # Possibly track the new divergence.
        if self._resampling_divergences is not None:
            self._resampling_divergences.append(
                self._kl_divergence(old_locs, old_weights)
            )
            
        # Report current and previous mean, cov.
        if self._debug_resampling:
            new_mean = self.est_mean()
            new_cov = self.est_covariance_mtx()
            logger.debug("Resampling changed mean by {}. Norm change in cov: {}.".format(
                old_mean - new_mean,
                np.linalg.norm(new_cov - old_cov)
            ))

    ## DISTRIBUTION CONTRACT ##################################################
    
    @property
    def n_rvs(self):
        return self._model.n_modelparams
        
    def sample(self, n=1):
        # TODO: cache this.
        cumsum_weights = np.cumsum(self.particle_weights)
        return self.particle_locations[np.minimum(cumsum_weights.searchsorted(
            np.random.random((n,)),
            side='right'
        ), len(cumsum_weights) - 1)]

    ## ESTIMATION METHODS #####################################################

    def est_mean(self):
        """
        Returns an estimate of the posterior mean model, given by the
        expectation value over the current SMC approximation of the posterior
        model distribution.
        
        :rtype: :class:`numpy.ndarray`, shape ``(n_modelparams,)``.
        :returns: An array containing the an estimate of the mean model vector.
        """
        return np.sum(
            # We need the particle index to be the rightmost index, so that
            # the two arrays align on the particle index as opposed to the
            # modelparam index.
            self.particle_weights * self.particle_locations.transpose([1, 0]),
            # The argument now has shape (n_modelparams, n_particles), so that
            # the sum should collapse the particle index, 1.
            axis=1
        )
        
    def est_meanfn(self, fn):
        """
        Returns an estimate of the expectation value of a given function
        :math:`f` of the model parameters, given by a sum over the current SMC
        approximation of the posterior distribution over models.
        
        Here, :math:`f` is represented by a function ``fn`` that is vectorized
        over particles, such that ``f(modelparams)`` has shape
        ``(n_particles, k)``, where ``n_particles = modelparams.shape[0]``, and
        where ``k`` is a positive integer.
        
        :param callable fn: Function implementing :math:`f` in a vectorized
            manner. (See above.)
        
        :rtype: :class:`numpy.ndarray`, shape ``(k, )``.
        :returns: An array containing the an estimate of the mean of :math:`f`.
        """
        
        return np.einsum('i...,i...',
            self.particle_weights, fn(self.particle_locations)
        )

    def est_covariance_mtx(self):
        """
        Returns an estimate of the covariance of the current posterior model
        distribution, given by the covariance of the current SMC approximation.
        
        :rtype: :class:`numpy.ndarray`, shape
            ``(n_modelparams, n_modelparams)``.
        :returns: An array containing the estimated covariance matrix.
        """
        return particle_covariance_mtx(
            self.particle_weights,
            self.particle_locations)

    def bayes_risk(self, expparams):
        r"""
        Calculates the Bayes risk for a hypothetical experiment, assuming the
        quadratic loss function defined by the current model's scale matrix
        (see :attr:`qinfer.abstract_model.Simulatable.Q`).
        
        :param expparams: The experiment at which to compute the Bayes risk.
        :type expparams: :class:`~numpy.ndarray` of dtype given by the current
            model's :attr:`~qinfer.abstract_model.Simulatable.expparams_dtype` property,
            and of shape ``(1,)``
            
        :return float: The Bayes risk for the current posterior distribution
            of the hypothetical experiment ``expparams``.
        """
        # This subroutine computes the bayes risk for a hypothetical experiment
        # defined by expparams.

        # Assume expparams is a single experiment

        # expparams =
        # Q = np array(Nmodelparams), which contains the diagonal part of the
        #     rescaling matrix.  Non-diagonal could also be considered, but
        #     for the moment this is not implemented.
        if self.is_continuous_model:
            outcomes = self.model.outcomes(self.particle_weights,self.particle_locations,expparams)
        else:
            nout = self.model.n_outcomes(expparams) # This is a vector so this won't work
            outcomes = np.arange(nout)
    
        w, L = self.hypothetical_update(outcomes, expparams, return_likelihood=True)
        
        w = w[:, 0, :] # Fix w.shape == (n_outcomes, n_particles).
        L = L[:, :, 0] # Fix L.shape == (n_outcomes, n_particles).

        xs = self.particle_locations.transpose([1, 0]) # shape (n_mp, n_particles).
        
        # In the following, we will use the subscript convention that
        # "o" refers to an outcome, "p" to a particle, and
        # "i" to a model parameter.
        # Thus, mu[o,i] is the sum over all particles of w[o,p] * x[i,p].
<<<<<<< HEAD
        #mu = np.einsum('op,ip', w, xs)

=======
    
>>>>>>> 2bb46b2c
        mu = np.transpose(np.tensordot(w,xs,axes=(1,1)))
        var = (
            # This sum is a reduction over the particle index and thus
            # represents an expectation value over the diagonal of the
            # outer product $x . x^T$.
<<<<<<< HEAD
            #np.einsum('op,ip', w, xs**2)
=======
            
>>>>>>> 2bb46b2c
            np.transpose(np.tensordot(w,xs**2,axes=(1,1)))
            # We finish by subracting from the above expectation value
            # the diagonal of the outer product $mu . mu^T$.
            - mu**2).T


        rescale_var = np.sum(self.model.Q * var, axis=1)
        # Q has shape (n_mp,), therefore rescale_var has shape (n_outcomes,).
        tot_like = np.sum(L, axis=1)
        return np.dot(tot_like.T, rescale_var)
    
    
    def expected_information_gain(self, expparams):
        r"""
        Calculates the expected information gain for a hypothetical experiment.
        
        :param expparams: The experiment at which to compute expected
            information gain.
        :type expparams: :class:`~numpy.ndarray` of dtype given by the current
            model's :attr:`~qinfer.abstract_model.Simulatable.expparams_dtype` property,
            and of shape ``(1,)``
            
        :return float: The information gain for the current posterior distribution
            of the hypothetical experiment ``expparams``.
        """

        if self.is_continuous_model:
            outcomes = self.model.outcomes(self.particle_weights,self.particle_locations,expparams)

        else:
            nout = self.model.n_outcomes(expparams) # This is a vector so this won't work
            outcomes = np.arange(nout)

        w, L = self.hypothetical_update(outcomes, expparams, return_likelihood=True)
        
        w = w[:, 0, :] # Fix w.shape == (n_outcomes, n_particles).
        L = L[:, :, 0] # Fix L.shape == (n_outcomes, n_particles).
        
        # This is a special case of the KL divergence estimator (see below),
        # in which the other distribution is guaranteed to share support.
        #
        # KLD[idx_outcome] = Sum over particles(self * log(self / other[idx_outcome])
        # Est. KLD = E[KLD[idx_outcome] | outcomes].
        
        KLD = np.sum(
            self.particle_weights * np.log(self.particle_weights / w),
            axis=1 # Sum over particles.
        )
        
        tot_like = np.sum(L, axis=1)
        return np.dot(tot_like, KLD)
        
    def est_entropy(self):
        nz_weights = self.particle_weights[self.particle_weights > 0]
        return -np.sum(np.log(nz_weights) * nz_weights)
    
    def _kl_divergence(self, other_locs, other_weights, kernel=None, delta=1e-2):
        """
        Finds the KL divergence between this and another SMC-approximated
        distribution by using a kernel density estimator to smooth over the
        other distribution's particles.
        """
        if kernel is None:
            kernel = scipy.stats.norm(loc=0, scale=1).pdf
        
        dist = qinfer.metrics.rescaled_distance_mtx(self, other_locs) / delta
        K = kernel(dist)        
        
        return -self.est_entropy() - (1 / delta) * np.sum(
            self.particle_weights * 
            np.log(
                np.sum(
                    other_weights * K,
                    axis=1 # Sum over the particles of ``other``.
                )
            ),
            axis=0  # Sum over the particles of ``self``.
        )  
        
    def est_kl_divergence(self, other, kernel=None, delta=1e-2):
        # TODO: document.
        return self._kl_divergence(
            other.particle_locations,
            other.particle_weights,
            kernel, delta
        )
        
    ## CLUSTER ESTIMATION METHODS #############################################
        
    def est_cluster_moments(self, cluster_opts=None):
        # TODO: document
        
        if cluster_opts is None:
            cluster_opts = {}
        
        for cluster_label, cluster_particles in qinfer.clustering.particle_clusters(
                self.particle_locations, self.particle_weights,
                **cluster_opts
            ):
            
            w = self.particle_weights[cluster_particles]
            l = self.particle_locations[cluster_particles]
            yield (
                cluster_label,
                sum(w), # The zeroth moment is very useful here!
                particle_meanfn(w, l, lambda x: x),
                particle_covariance_mtx(w, l)
            )
            
    def est_cluster_covs(self, cluster_opts=None):
        # TODO: document
        
        cluster_moments = np.array(
            list(self.est_cluster_moments(cluster_opts)),
            dtype=[
                ('label', 'int'),
                ('weight', 'float64'),
                ('mean', '{}float64'.format(self.model.n_modelparams)),
                ('cov', '{0},{0}float64'.format(self.model.n_modelparams)),
            ])
            
        ws = cluster_moments['weight'][:, np.newaxis, np.newaxis]
            
        within_cluster_var = np.sum(ws * cluster_moments['cov'], axis=0)
        between_cluster_var = particle_covariance_mtx(
            # Treat the cluster means as a new very small particle cloud.
            cluster_moments['weight'], cluster_moments['mean']
        )
        total_var = within_cluster_var + between_cluster_var
        
        return within_cluster_var, between_cluster_var, total_var
        
    def est_cluster_metric(self, cluster_opts=None):
        """
        Returns an estimate of how much of the variance in the current posterior
        can be explained by a separation between *clusters*.
        """
        wcv, bcv, tv = self.est_cluster_covs(cluster_opts)
        return np.diag(bcv) / np.diag(tv)
        

    ## REGION ESTIMATION METHODS ##############################################

    def est_credible_region(self, level=0.95, return_outside=False):
        """
        Returns an array containing particles inside a credible region of a
        given level, such that the described region has probability mass
        no less than the desired level.
        
        Particles in the returned region are selected by including the highest-
        weight particles first until the desired credibility level is reached.
        
        :param float level: Crediblity level to report.
        :param bool return_outside: If `True`, the return value is a tuple
            of the those particles within the credible region, and the rest
            of the posterior particle cloud.

        :rtype: :class:`numpy.ndarray`, shape ``(n_credible, n_modelparams)``,
            where ``n_credible`` is the number of particles in the credible
            region
        :returns: An array of particles inside the estimated credible region.
        """
        
        # Start by sorting the particles by weight.
        # We do so by obtaining an array of indices `id_sort` such that
        # `particle_weights[id_sort]` is in descending order.
        id_sort = np.argsort(self.particle_weights)[::-1]
        
        # Find the cummulative sum of the sorted weights.
        cumsum_weights = np.cumsum(self.particle_weights[id_sort])
        
        # Find all the indices where the sum is less than level.
        # We first find id_cred such that
        # `all(cumsum_weights[id_cred] <= level)`.
        id_cred = cumsum_weights <= level
        # By construction, by adding the next particle to id_cred, it must be
        # true that `cumsum_weights[id_cred] >= level`, as required.
        id_cred[np.sum(id_cred)] = True
        
        # We now return a slice onto the particle_locations by first permuting
        # the particles according to the sort order, then by selecting the
        # credible particles.
        if return_outside:
            return (
                self.particle_locations[id_sort][id_cred], 
                self.particle_locations[id_sort][np.logical_not(id_cred)] 
            )
        else:
            return self.particle_locations[id_sort][id_cred]
    
    def region_est_hull(self, level=0.95):
        """
        Estimates a credible region over models by taking the convex hull of
        a credible subset of particles.
        
        :param float level: The desired crediblity level (see
            :meth:`SMCUpdater.est_credible_region`).
        """
        # TODO: document return values.
        points = self.est_credible_region(level = level)
        tri = Delaunay(points)
        faces = []
        hull = tri.convex_hull
        
        for ia, ib, ic in hull:
            faces.append(points[[ia, ib, ic]])    

        vertices = points[uniquify(hull.flatten())]
        
        return faces, vertices

    def region_est_ellipsoid(self, level=0.95, tol=0.0001):
        """
        Estimates a credible region over models by finding the minimum volume
        enclosing ellipse (MVEE) of a credible subset of particles.
        
        
        :param float level: The desired crediblity level (see
            :meth:`SMCUpdater.est_credible_region`).
        :param float tol: The allowed error tolerance in the MVEE optimization
            (see :meth:`~qinfer.utils.mvee`).
        """
        # TODO: document return values.
        faces, vertices = self.region_est_hull(level=level)
                
        A, centroid = mvee(vertices, tol)
        return A, centroid
        
    ## MISC METHODS ###########################################################
    
    def risk(self, x0):
        return self.bayes_risk(np.array([(x0,)], dtype=self.model.expparams_dtype))
        
    ## PLOTTING METHODS #######################################################
    
    def posterior_marginal(self, idx_param=0, res=100, smoothing=0, range_min=None, range_max=None):
        """
        Returns an estimate of the marginal distribution of a given model parameter, based on 
        taking the derivative of the interpolated cdf.
        
        :param int idx_param: Index of parameter to be marginalized.
        :param int res1: Resolution of of the axis.
        :param float smoothing: Standard deviation of the Gaussian kernel
            used to smooth; same units as parameter.
        :param float range_min: Minimum range of the output axis.
        :param float range_max: Maximum range of the output axis.
            
        .. seealso::
        
            :meth:`SMCUpdater.plot_posterior_marginal`
        """

        # We need to sort the particles to get cumsum to make sense.
        # interp1d would  do it anyways (using argsort, too), so it's not a waste
        s = np.argsort(self.particle_locations[:,idx_param])
        locs = self.particle_locations[s,idx_param]
        
        # relevant axis discretization
        r_min = np.min(locs) if range_min is None else range_min
        r_max = np.max(locs) if range_max is None else range_max
        ps = np.linspace(r_min, r_max, res)

        # interpolate the cdf of the marginal distribution using cumsum
        interp = scipy.interpolate.interp1d(
            np.append(locs, r_max + np.abs(r_max-r_min)), 
            np.append(np.cumsum(self.particle_weights[s]), 1),
            #kind='cubic',
            bounds_error=False,
            fill_value=0,
            assume_sorted=True
        )

        # get distribution from derivative of cdf, and smooth it
        pr = np.gradient(interp(ps), ps[1]-ps[0])
        if smoothing > 0:
            gaussian_filter1d(pr, res*smoothing/(np.abs(r_max-r_min)), output=pr)
            
        del interp

        return ps, pr

    def plot_posterior_marginal(self, idx_param=0, res=100, smoothing=0,
            range_min=None, range_max=None, label_xaxis=True,
            other_plot_args={}, true_model=None
        ):
        """
        Plots a marginal of the requested parameter.
        
        :param int idx_param: Index of parameter to be marginalized.
        :param int res1: Resolution of of the axis.
        :param float smoothing: Standard deviation of the Gaussian kernel
            used to smooth; same units as parameter.
        :param float range_min: Minimum range of the output axis.
        :param float range_max: Maximum range of the output axis.
        :param bool label_xaxis: Labels the :math:`x`-axis with the model parameter name
            given by this updater's model.
        :param dict other_plot_args: Keyword arguments to be passed to
            matplotlib's ``plot`` function.
        :param np.ndarray true_model: Plots a given model parameter vector
            as the "true" model for comparison.
            
        .. seealso::
        
            :meth:`SMCUpdater.posterior_marginal`
        """
        res = plt.plot(*self.posterior_marginal(
            idx_param, res, smoothing,
            range_min, range_max
        ), **other_plot_args)
        if label_xaxis:
            plt.xlabel('${}$'.format(self.model.modelparam_names[idx_param]))
        if true_model is not None:
            true_model = true_model[0, idx_param] if true_model.ndim == 2 else true_model[idx_param]
            old_ylim = plt.ylim()
            plt.vlines(true_model, old_ylim[0] - 0.1, old_ylim[1] + 0.1, color='k', linestyles='--')
            plt.ylim(old_ylim)

        return res

    def plot_covariance(self, corr=False, param_slice=None, tick_labels=None, tick_params=None):
        """
        Plots the covariance matrix of the posterior as a Hinton diagram.

        .. note::

            This function requires that mpltools is installed.

        :param bool corr: If `True`, the covariance matrix is first normalized
            by the outer product of the square root diagonal of the covariance matrix
            such that the corrleation matrix is plotted instead.
        :param slice param_slice: Slice of the modelparameters to
            be plotted.
        :param list tick_labels: List of tick labels for each component;
            by default, these are drawn from the model itself.
        """
        if mpls is None:
            raise ImportError("Hinton diagrams require mpltools.")

        if param_slice is None:
            param_slice = np.s_[:]

        tick_labels = (
            list(range(len(self.model.modelparam_names[param_slice]))),
            tick_labels
            if tick_labels is not None else
            list(map(u"${}$".format, self.model.modelparam_names[param_slice]))
        )

        cov = self.est_covariance_mtx()[param_slice, param_slice]

        if corr:
            dstd = np.sqrt(np.diag(cov))
            cov /= (np.outer(dstd, dstd))

        retval = mpls.hinton(cov)
        plt.xticks(*tick_labels, **(tick_params if tick_params is not None else {}))
        plt.yticks(*tick_labels, **(tick_params if tick_params is not None else {}))
        plt.gca().xaxis.tick_top()

        return retval


    def posterior_mesh(self, idx_param1=0, idx_param2=1, res1=100, res2=100, smoothing=0.01):
        """
        Returns a mesh, useful for plotting, of kernel density estimation
        of a 2D projection of the current posterior distribution.
        
        :param int idx_param1: Parameter to be treated as :math:`x` when
            plotting.
        :param int idx_param2: Parameter to be treated as :math:`y` when
            plotting.
        :param int res1: Resolution along the :math:`x` direction.
        :param int res2: Resolution along the :math:`y` direction.
        :param float smoothing: Standard deviation of the Gaussian kernel
            used to smooth the particle approximation to the current posterior.
            
        .. seealso::
        
            :meth:`SMCUpdater.plot_posterior_contour`
        """

        # WARNING: fancy indexing is used here, which means that a copy is
        #          made.
        locs = self.particle_locations[:, [idx_param1, idx_param2]]
    
        p1s, p2s = np.meshgrid(
            np.linspace(np.min(locs[:, 0]), np.max(locs[:, 0]), res1),
            np.linspace(np.min(locs[:, 1]), np.max(locs[:, 1]), res2)
        )
        plot_locs = np.array([p1s, p2s]).T.reshape((np.prod(p1s.shape), 2))
        
        pr = np.sum( # <- sum over the particles in the SMC approximation.
            np.prod( # <- product over model parameters to get a multinormal
                # Evaluate the PDF at the plotting locations, with a normal
                # located at the particle locations.
                scipy.stats.norm.pdf(
                    plot_locs[:, np.newaxis, :],
                    scale=smoothing,
                    loc=locs
                ),
                axis=-1
            ) * self.particle_weights,
            axis=1
        ).reshape(p1s.shape) # Finally, reshape back into the same shape as the mesh.
        
        return p1s, p2s, pr
    
    def plot_posterior_contour(self, idx_param1=0, idx_param2=1, res1=100, res2=100, smoothing=0.01):
        """
        Plots a contour of the kernel density estimation
        of a 2D projection of the current posterior distribution.
        
        :param int idx_param1: Parameter to be treated as :math:`x` when
            plotting.
        :param int idx_param2: Parameter to be treated as :math:`y` when
            plotting.
        :param int res1: Resolution along the :math:`x` direction.
        :param int res2: Resolution along the :math:`y` direction.
        :param float smoothing: Standard deviation of the Gaussian kernel
            used to smooth the particle approximation to the current posterior.
            
        .. seealso::
        
            :meth:`SMCUpdater.posterior_mesh`
        """
        return plt.contour(*self.posterior_mesh(idx_param1, idx_param2, res1, res2, smoothing))
        
    ## IPYTHON SUPPORT METHODS ################################################
    
    def _repr_html_(self):
        return r"""
        <strong>{cls_name}</strong> for model of type <strong>{model}</strong>:
        <table>
            <caption>Current estimated parameters</caption>
            <thead>
                <tr>
                    {parameter_names}
                </tr>
            </thead>
            <tbody>
                <tr>
                    {parameter_values}
                </tr>
            </tbody>
        </table>
        <em>Resample count:</em> {resample_count}
        """.format(
            cls_name=type(self).__name__, # Useful for subclassing.
            model=(
                type(self.model).__name__
                if not self.model.model_chain else
                # FIXME: the <strong> here is ugly as sin.
                "{}</strong> (based on <strong>{}</strong>)<strong>".format(
                    type(self.model).__name__,
                    "</strong>, <strong>".join(type(model).__name__ for model in self.model.model_chain)
                )
            ),
            
            parameter_names="\n".join(
                map("<td>${}$</td>".format, self.model.modelparam_names)
            ),
            
            # TODO: change format string based on number of digits of precision
            #       admitted by the variance.
            parameter_values="\n".join(
                "<td>${}$</td>".format(
                    format_uncertainty(mu, std)
                )
                for mu, std in
                zip(self.est_mean(), np.sqrt(np.diag(self.est_covariance_mtx())))
            ),
            
            resample_count=self.resample_count
        )
        
          
class MixedApproximateSMCUpdater(SMCUpdater):
    """
    Subclass of :class:`SMCUpdater` that uses a mixture of two models, one
    of which is assumed to be expensive to compute, while the other is assumed
    to be cheaper. This allows for approximate computation to be used on the
    lower-weight particles.

    :param ~qinfer.abstract_model.Model good_model: The more expensive, but
        complete model.
    :param ~qinfer.abstract_model.Model approximate_model: The less expensive,
        but approximate model.
    :param float mixture_ratio: The ratio of the posterior weight that will
        be delegated to the good model in each update step.
    :param float mixture_thresh: Any particles of weight at least equal to this
        threshold will be delegated to the complete model, irrespective
        of the value of ``mixture_ratio``.
    :param int min_good: Minimum number of "good" particles to assign at each
        step.
        
    All other parameters are as described in the documentation of
    :class:`SMCUpdater`.
    """
                
    def __init__(self,
            good_model, approximate_model,
            n_particles, prior,
            resample_a=None, resampler=None, resample_thresh=0.5,
            mixture_ratio=0.5, mixture_thresh=1.0, min_good=0
            ):
            
        self._good_model = good_model
        self._apx_model = approximate_model
        
        super(MixedApproximateSMCUpdater, self).__init__(
            good_model, n_particles, prior,
            resample_a, resampler, resample_thresh
        )
        
        self._mixture_ratio = mixture_ratio
        self._mixture_thresh = mixture_thresh
        self._min_good = min_good
                
    def hypothetical_update(self, outcomes, expparams, return_likelihood=False, return_normalization=False):
        # TODO: consolidate code with SMCUpdater by breaking update logic
        #       into private method.
        
        # It's "hypothetical", don't want to overwrite old weights yet!
        weights = self.particle_weights
        locs = self.particle_locations

        # Check if we have a single outcome or an array. If we only have one
        # outcome, wrap it in a one-index array.
        if not isinstance(outcomes, np.ndarray):
            outcomes = np.array([outcomes])

        # Make an empty array for likelihoods. We'll fill it in in two steps,
        # the good step and the approximate step.
        L = np.zeros((outcomes.shape[0], locs.shape[0], expparams.shape[0]))

        # Which indices go to good_model?
        
        # Start by getting a permutation that sorts the weights.
        # Since sorting as implemented by NumPy is stable, we want to break
        # that stability to avoid introducing patterns, and so we first
        # randomly shuffle the identity permutation.
        idxs_random = np.arange(weights.shape[0])
        np.random.shuffle(idxs_random)
        idxs_sorted = np.argsort(weights[idxs_random])
        
        # Find the inverse permutation to be that which returns
        # the composed permutation sort º shuffle to the identity.
        inv_idxs_sort = np.argsort(idxs_random[idxs_sorted])
        
        # Now strip off a set of particles producing the desired total weight
        # or that have weights above a given threshold.
        sorted_weights = weights[idxs_random[idxs_sorted]]
        cum_weights = np.cumsum(sorted_weights)
        good_mask = (np.logical_or(
            cum_weights >= 1 - self._mixture_ratio,
            sorted_weights >= self._mixture_thresh
        ))[inv_idxs_sort]
        if np.sum(good_mask) < self._min_good:
            # Just take the last _min_good instead of something sophisticated.
            good_mask = np.zeros_like(good_mask)
            good_mask[idxs_random[idxs_sorted][-self._min_good:]] = True
        bad_mask = np.logical_not(good_mask)
        
        # Finally, separate out the locations that go to each of the good and
        # bad models.
        locs_good = locs[good_mask, :]
        locs_bad = locs[bad_mask, :]
        
        assert_thresh=1e-6
        assert np.mean(weights[good_mask]) - np.mean(weights[bad_mask]) >= -assert_thresh
        
        # Now find L for each of the good and bad models.
        L[:, good_mask, :] = self._good_model.likelihood(outcomes, locs_good, expparams)
        L[:, bad_mask, :] = self._apx_model.likelihood(outcomes, locs_bad, expparams)
        L = L.transpose([0, 2, 1])
        
        # update the weights sans normalization
        # Rearrange so that likelihoods have shape (outcomes, experiments, models).
        # This makes the multiplication with weights (shape (models,)) make sense,
        # since NumPy broadcasting rules align on the right-most index.
        hyp_weights = weights * L
        
        # Sum up the weights to find the renormalization scale.
        norm_scale = np.sum(hyp_weights, axis=2)[..., np.newaxis]
        
        # As a special case, check whether any entries of the norm_scale
        # are zero. If this happens, that implies that all of the weights are
        # zero--- that is, that the hypothicized outcome was impossible.
        # Conditioned on an impossible outcome, all of the weights should be
        # zero. To allow this to happen without causing a NaN to propagate,
        # we forcibly set the norm_scale to 1, so that the weights will
        # all remain zero.
        #
        # We don't actually want to propagate this out to the caller, however,
        # and so we save the "fixed" norm_scale to a new array.
        fixed_norm_scale = norm_scale.copy()
        fixed_norm_scale[np.abs(norm_scale) < np.spacing(0)] = 1
        
        # normalize
        norm_weights = hyp_weights / fixed_norm_scale
            # Note that newaxis is needed to align the two matrices.
            # This introduces a length-1 axis for the particle number,
            # so that the normalization is broadcast over all particles.
        if not return_likelihood:
            if not return_normalization:
                return norm_weights
            else:
                return norm_weights, norm_scale
        else:
            if not return_normalization:
                return norm_weights, L
            else:
                return norm_weights, L, norm_scale
                
class SMCUpdaterBCRB(SMCUpdater):
    """

    Subclass of :class:`SMCUpdater`, adding Bayesian Cramer-Rao bound
    functionality.
    
    Models considered by this class must be differentiable.
    
    In addition to the arguments taken by :class:`SMCUpdater`, this class
    takes the following keyword-only arguments:
        
    :param bool adaptive: If `True`, the updater will track both the
        non-adaptive and adaptive Bayes Information matrices.
    :param initial_bim: If the regularity conditions are not met, then taking
        the outer products of gradients over the prior will not give the correct
        initial BIM. In such cases, ``initial_bim`` can be set to the correct
        BIM corresponding to having done no experiments.
    """
    


    def __init__(self, *args, **kwargs):
        SMCUpdater.__init__(self, *args, **{
            key: kwargs[key] for key in kwargs
            if key in [
                'resampler_a', 'resampler', 'resample_thresh', 'model',
                'prior', 'n_particles'
            ]
        })
        
        if not isinstance(self.model, DifferentiableModel):
            raise ValueError("Model must be differentiable.")
        
        # TODO: fix distributions to make grad_log_pdf return the right
        #       shape, such that the indices are
        #       [idx_model, idx_param] → [idx_model, idx_param],
        #       so that prior.grad_log_pdf(modelparams[i, j])[i, k]
        #       returns the partial derivative with respect to the kth
        #       parameter evaluated at the model parameter vector
        #       modelparams[i, :].
        if 'initial_bim' not in kwargs or kwargs['initial_bim'] is None:
            gradients = self.prior.grad_log_pdf(self.particle_locations)
            self._current_bim = np.sum(
                gradients[:, :, np.newaxis] * gradients[:, np.newaxis, :],
                axis=0
            ) / self.n_particles
        else:
            self._current_bim = kwargs['initial_bim']
            
        # Also track the adaptive BIM, if we've been asked to.
        if "adaptive" in kwargs and kwargs["adaptive"]:
            self._track_adaptive = True
            # Both the prior- and posterior-averaged BIMs start
            # from the prior.
            self._adaptive_bim = self.current_bim
        else:
            self._track_adaptive = False
    
    # TODO: since we are guaranteed differentiability, and since SMCUpdater is
    #       now a Distribution subclass representing posterior sampling, write
    #       a grad_log_pdf for the posterior distribution, perhaps?
        
    def _bim(self, modelparams, expparams, modelweights=None):
        # TODO: document
        #       rough idea of this function is to take expectations of an
        #       FI over some distribution, here represented by modelparams.
        
        # NOTE: The signature of this function is a bit odd, but it allows
        #       us to represent in one function both prior samples of uniform
        #       weight and weighted samples from a posterior.
        #       Because it's a bit odd, we make it a private method and expose
        #       functionality via the prior_bayes_information and
        #       posterior_bayes_information methods.
        
        # About shapes: the FI we will be averaging over has four indices:
        # FI[i, j, m, e], i and j being matrix indices, m being a model index
        # and e being a model index.
        # We will thus want to return an array of shape BI[i, j, e], reducing
        # over the model index.
        fi = self.model.fisher_information(modelparams, expparams,modelweights)
        # We now either reweight and sum, or sum and divide, based on whether we
        # have model weights to consider or not.
        if modelweights is None:
            # Assume uniform weights.
            bim = np.sum(fi, axis=2) / modelparams.shape[0]
        else:
            bim = np.einsum("m,ijme->ije", modelweights, fi)
            
        return bim
    

    @property
    def current_bim(self):
        """
        Returns a copy of the current Bayesian Information Matrix (BIM)
        of the :class:`SMCUpdaterBCRB`

        :returns: `np.array` of shape [idx_modelparams,idx_modelparams]
        """
        return np.copy(self._current_bim)

    @property
    def adaptive_bim(self):
        """
        Returns a copy of the adaptive Bayesian Information Matrix (BIM)
        of the :class:`SMCUpdaterBCRB`. Will raise an error if 
        `method`:`SMCUpdaterBCRB.track_adaptive` is `False`. 

        :returns: `np.array` of shape [idx_modelparams,idx_modelparams]
        """
        if not self.track_adaptive:
            raise ValueError('To track the adaptive_bim, the adaptive keyword argument'
                'must be set True when initializing class.')
        return np.copy(self._adaptive_bim)
    
    @property
    def track_adaptive(self):
        """
        If `True` the :class:`SMCUpdaterBCRB` will track the adaptive BIM. Set by 
        keyword argument `adaptive` to :method:`SMCUpdaterBCRB.__init__`.

        :returns: `bool`
        """
        return self._track_adaptive
    
    
    
    
    def prior_bayes_information(self, expparams, n_samples=None):
        """
        Evaluates the local Bayesian Information Matrix (BIM) for a set of 
        samples from the SMC particle set, with uniform weights. 

        :param expparams: Parameters describing the experiment that was
            performed.
        :type expparams: :class:`~numpy.ndarray` of dtype given by the
            :attr:`~qinfer.abstract_model.Model.expparams_dtype` property
            of the underlying model

        :param n_samples int: Number of samples to draw from particle distribution,
                        to evaluate BIM over. 
        """

        if n_samples is None:
            n_samples = self.particle_locations.shape[0]
        return self._bim(self.prior.sample(n_samples), expparams)
        
    def posterior_bayes_information(self, expparams):
        """
        Evaluates the local Bayesian Information Matrix (BIM) over all particles
        of the current posterior distribution with corresponding weights. 

        :param expparams: Parameters describing the experiment that was
            performed.
        :type expparams: :class:`~numpy.ndarray` of dtype given by the
            :attr:`~qinfer.abstract_model.Model.expparams_dtype` property
            of the underlying model

        """
        return self._bim(
            self.particle_locations, expparams,
            modelweights=self.particle_weights
        )
        
    def update(self, outcome, expparams,check_for_resample=True):
        """
        Given an experiment and an outcome of that experiment, updates the
        posterior distribution to reflect knowledge of that experiment.

        After updating, resamples the posterior distribution if necessary.

        :param int outcome: Label for the outcome that was observed, as defined
            by the :class:`~qinfer.abstract_model.Model` instance under study.
        :param expparams: Parameters describing the experiment that was
            performed.
        :type expparams: :class:`~numpy.ndarray` of dtype given by the
            :attr:`~qinfer.abstract_model.Model.expparams_dtype` property
            of the underlying model
        :param bool check_for_resample: If :obj:`True`, after performing the
            update, the effective sample size condition will be checked and
            a resampling step may be performed.
        """
        # Before we update, we need to commit the new Bayesian information
        # matrix corresponding to the measurement we just made.
        self._current_bim += self.prior_bayes_information(expparams)[:, :, 0]
        
        # If we're tracking the information content accessible to adaptive
        # algorithms, then we must use the current posterior as the prior
        # for the next step, then add that accordingly.
        if self._track_adaptive:
<<<<<<< HEAD
            self.adaptive_bim += self.posterior_bayes_information(expparams)[:, :, 0]
=======
            self._adaptive_bim += self.posterior_bayes_information(expparams)[:, :, 0]
        
>>>>>>> 2bb46b2c
        # We now can update as normal.
        SMCUpdater.update(self, outcome, expparams,check_for_resample=check_for_resample)
        

class SMCUpdaterABC(SMCUpdater):
    """

    Subclass of :class:`SMCUpdater`, adding approximate Bayesian computation
    functionality.
    
    """

    def __init__(self, model, n_particles, prior,
                 abc_tol=0.01, abc_sim=1e4, **kwargs):
        self.abc_tol = abc_tol
        self.abc_sim = abc_sim
        
        SMCUpdater.__init__(self, model, n_particles, prior, **kwargs)
        
    def hypothetical_update(self, outcomes, expparams):
        weights = np.copy(self.particle_weights)

        # Check if we have a single outcome or an array. If we only have one
        # outcome, wrap it in a one-index array.
        if not isinstance(outcomes, np.ndarray):
            outcomes = np.array([outcomes])
        
        #TODO: lots of assumptions have been made to ensure the following works
        # 1 - this may only work for binary outcomes
        # 2 - in any case, it assumes the outcome of an experiment is a single number
        
        # first simulate abc_sim experiments
        n = self.model.simulate_experiment(self.particle_locations, expparams, repeat=self.abc_sim)
        # re-weight the particle by multiplying by number of simulated 
        # that came within a tolerance of abc_tol of the actual outcome    
        weights = weights * np.sum(np.abs(n-outcomes)/self.abc_sim <= self.abc_tol,1) 
        
        # normalize
        return weights / np.sum(weights)
        
    def update(self, outcome, expparams, check_for_resample=True):
        self.particle_weights = self.hypothetical_update(outcome, expparams)

        if check_for_resample:
            self._maybe_resample()

    <|MERGE_RESOLUTION|>--- conflicted
+++ resolved
@@ -660,22 +660,13 @@
         # "o" refers to an outcome, "p" to a particle, and
         # "i" to a model parameter.
         # Thus, mu[o,i] is the sum over all particles of w[o,p] * x[i,p].
-<<<<<<< HEAD
-        #mu = np.einsum('op,ip', w, xs)
-
-=======
-    
->>>>>>> 2bb46b2c
+
         mu = np.transpose(np.tensordot(w,xs,axes=(1,1)))
         var = (
             # This sum is a reduction over the particle index and thus
             # represents an expectation value over the diagonal of the
             # outer product $x . x^T$.
-<<<<<<< HEAD
-            #np.einsum('op,ip', w, xs**2)
-=======
-            
->>>>>>> 2bb46b2c
+
             np.transpose(np.tensordot(w,xs**2,axes=(1,1)))
             # We finish by subracting from the above expectation value
             # the diagonal of the outer product $mu . mu^T$.
@@ -1480,12 +1471,9 @@
         # algorithms, then we must use the current posterior as the prior
         # for the next step, then add that accordingly.
         if self._track_adaptive:
-<<<<<<< HEAD
-            self.adaptive_bim += self.posterior_bayes_information(expparams)[:, :, 0]
-=======
+
             self._adaptive_bim += self.posterior_bayes_information(expparams)[:, :, 0]
-        
->>>>>>> 2bb46b2c
+ 
         # We now can update as normal.
         SMCUpdater.update(self, outcome, expparams,check_for_resample=check_for_resample)
         

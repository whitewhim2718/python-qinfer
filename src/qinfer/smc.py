--- conflicted
+++ resolved
@@ -42,13 +42,9 @@
 
 import numpy as np
 
-from itertools import izip
-
 from scipy.spatial import Delaunay
 import scipy.linalg as la
 import scipy.stats
-import scipy.interpolate
-from scipy.ndimage.filters import gaussian_filter1d
 
 from qinfer.abstract_updater import Updater
 from qinfer.abstract_model import DifferentiableModel
@@ -142,12 +138,9 @@
 
         self.resample_thresh = resample_thresh
 
-<<<<<<< HEAD
-=======
         # Initialize properties to hold information about the history.
         self._just_resampled = False
         self._data_record = []
->>>>>>> 889cd623
         self._normalization_record = []
         self._resampling_divergences = [] if track_resampling_divergence else None
         
@@ -227,16 +220,6 @@
         """
         return 1 / (np.sum(self.particle_weights**2))
 
-<<<<<<< HEAD
-=======
-    @property
-    def data_record(self):
-        """
-        List of outcomes given to :meth:`~SMCUpdater.update`.
-        """
-        # We use [:] to force a new list to be made, decoupling
-        # this property from the caller.
-        return self._data_record[:]
         
     @property
     def resampling_divergences(self):
@@ -246,7 +229,6 @@
         """
         return self._resampling_divergences
 
->>>>>>> 889cd623
     ## PRIVATE METHODS ########################################################
     
     def _maybe_resample(self):
@@ -278,6 +260,9 @@
             be set if ``n_particles`` is also given.
         :param bool reset_weights: Resets the weights as well as the particles.
         """
+        if n_particles is None:
+            n_particles = self.n_particles
+        
         # Particles are stored using two arrays, particle_locations and
         # particle_weights, such that:
         # 
@@ -302,11 +287,7 @@
         else:
             sl = np.s_[:, only_params]
 
-<<<<<<< HEAD
-        self.particle_locations[:, :] = self.prior.sample(n=self.n_particles)
-=======
         self.particle_locations[sl] = self.prior.sample(n=n_particles)[sl]
->>>>>>> 889cd623
 
     ## UPDATE METHODS #########################################################
 
@@ -393,15 +374,9 @@
             a resampling step may be performed.
         """
 
-<<<<<<< HEAD
         # First, let the base class handle data/experiment records.
         super(SMCUpdater, self).update(outcome, expparams)
-=======
-        # First, record the outcome.
-        # TODO: record the experiment as well.
-        self._data_record.append(outcome)
         self._just_resampled = False
->>>>>>> 889cd623
 
         # Perform the update. 
         weights, norm = self.hypothetical_update(outcome, expparams, return_normalization=True)
@@ -1321,5 +1296,3 @@
 
         if check_for_resample:
             self._maybe_resample()
-
-    